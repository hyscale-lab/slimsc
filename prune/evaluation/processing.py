# slimsc/prune/evaluation/processing.py
import os
import json
import time
import asyncio
from typing import Dict, Optional, AsyncGenerator, Any

from ..clients import stream_vllm_request, process_stream_chunks
from ..utils import DatasetHandler, count_tokens
from .kv_cache_extraction import extract_kv_cache_usage_for_question
from .voting import majority_vote # Voting needs tokenizer path for tie-breaking

import logging

logger = logging.getLogger(__name__)

async def process_single_stream(stream_generator: AsyncGenerator[Dict, None], chain_index: int) -> Dict:
    """Helper coroutine to consume a stream and process its chunks."""
    # We need to collect all chunks before processing them together
    # because usage stats and finish reasons often come in the final chunks.
    chunks = [chunk async for chunk in stream_generator]
    return process_stream_chunks(chunks, chain_index)


async def process_question_sc_stream(
    example: Dict,
    iteration: int,
    n_chains: int,
    paths: Dict[str, str],
    vllm_url: str,
    model_name: str,
    tokenizer_path: Optional[str],
    dataset_name: str
) -> Optional[Dict]:
    """
    Processes a single question using Self-Consistency by consuming parallel streams.

    Args:
        example (Dict): The dataset example.
        iteration (int): The 1-based index of the question.
        n_chains (int): Number of SC chains to run.
        paths (Dict[str, str]): Dictionary of output paths.
        vllm_url (str): URL of the vllm server.
        model_name (str): Name of the model in vllm.
        tokenizer_path (Optional[str]): Path to tokenizer model/files.
        dataset_name (str): Name of the dataset

    Returns:
        Optional[Dict]: Aggregated results for this question, or None on failure.
    """
    logger.info(f"--- Processing Question {iteration} (N={n_chains}, Streaming) ---")
    question_id = example.get("id", f"index_{iteration-1}")

    # Initialize dataset handler
    handler = DatasetHandler(dataset_name=dataset_name)
    
    # Create Prompt
    try:
        if dataset_name == "gpqa_diamond":
            prompt, choices, correct_answer = handler.create_prompt(example)
        else:
            prompt, correct_answer = handler.create_prompt(example)
            choices = None  # other datasets don't use choices
    except Exception as e:
        logger.exception(f"[red]Error creating prompt for question {iteration}[/red]")
        # Save a failure summary for this question
        summary_data: Dict[str, Any] = { # Add type hint for clarity
            "iteration": iteration, "question_id": question_id, "status": "PROMPT_ERROR",
            "n_chains_requested": n_chains, "error_message": str(e),
            "processing_duration_sec": 0.0, # Mark duration as 0 or N/A
        }
        summary_filename = os.path.join(paths["summaries"], f"question_{iteration}_summary.json")
        try:
           with open(summary_filename, "w") as f:
               json.dump(summary_data, f, indent=2)
        except IOError as e_save:
           logger.exception(f"[red]Error writing prompt error summary file[/red]")
        return None # Return None to indicate failure

    # Create and Run Async Tasks to consume N streams
    stream_consumers = []
    for i in range(n_chains):
        request_id = f"q{iteration}_c{i+1}_stream"
        stream_generator = stream_vllm_request( # Get the async generator
            prompt=prompt,
            vllm_url=vllm_url,
            model_name=model_name,
            request_id=request_id,
            temperature=0.6,
            max_tokens=32768,
            logprobs=None
        )
        # Create a task that consumes the generator and processes chunks
        stream_consumers.append(process_single_stream(stream_generator, i + 1))

    start_process_time = time.time()
    # Use asyncio.gather to run streams concurrently
    # `return_exceptions=True` is crucial to ensure that if one stream consumer task fails,
    # the others are not cancelled and the gather operation completes.
    processed_chain_results = await asyncio.gather(*stream_consumers, return_exceptions=True)

    end_process_time = time.time()
    gather_duration = end_process_time - start_process_time
    logger.info(f"[bold green]Gathered & Processed {n_chains} streams for Q{iteration} in {gather_duration:.2f}s[/bold green]")

    # Analyze KV Cache Usage
    # Extract KV cache data *after* all processing for the question is done
    kv_cache_stats = extract_kv_cache_usage_for_question(
        start_process_time, end_process_time, iteration, paths
    )
    avg_kv_usage = kv_cache_stats.get('avg_kv_cache_usage')
    max_kv_usage = kv_cache_stats.get('max_kv_cache_usage')


    # Process Gathered Results
    # processed_chain_results contains results from process_single_stream or exceptions/errors
    completed_streams_with_content = [] # Chains that finished processing chunks, yielded a result dict, AND produced some full_content
    error_chains_data = [] # Chains that resulted in a task-level exception or error chunk from the client or model finish error

    # Separate successful results from errors and incomplete ones
    for result in processed_chain_results:
        if isinstance(result, Exception) or ("error" in result and result.get("error",{}).get("status") not in ["ignored", "none"]): # Check for client/task errors
            error_info = result.get("error", str(result)) if isinstance(result, dict) else str(result)
            chain_idx_err = result.get("chain_index", "N/A") if isinstance(result, dict) else "N/A"
            logger.warning(f"Stream consumer task/chain {chain_idx_err} failed: {error_info}")
            # Store error details
            error_data: Dict[str, Any] = {"chain_index": chain_idx_err, "error": error_info}
            # Try to get partial data if available (e.g., if error happened mid-stream)
            if isinstance(result, dict):
                 error_data.update({
                      "full_content": result.get("full_content", ""),
                      "prompt_tokens": result.get("prompt_tokens"),
                      "completion_tokens": result.get("completion_tokens"),
                      "finish_reason": result.get("finish_reason"),
                 })
            error_chains_data.append(error_data)

        else:
            # Successfully processed chain data (may still have a finish_reason error from model)
            chain_data = result
            # Check if the processed result produced any content. Chains without content are not useful for voting.
            if not chain_data.get("full_content"):
                 logger.warning(f"Chain {chain_data.get('chain_index', 'N/A')} finished stream but produced no content. Excluded from voting.")
                 # Store as an incomplete chain
                 error_data: Dict[str, Any] = {"chain_index": chain_data.get("chain_index", "N/A"), "finish_reason": chain_data.get('finish_reason'), "error": "No content generated"}
                 error_data.update({k: chain_data.get(k) for k in ["full_content", "prompt_tokens", "completion_tokens"]})
                 error_chains_data.append(error_data)
            else:
                 # Chain successfully finished its stream and produced content. Add to list for further processing.
                 completed_streams_with_content.append(chain_data)


    # Now, process the chains that completed their streams and produced content: extract answers and count tokens
    successful_chains_for_voting = [] # Chains that produced content AND had an extractable answer
    total_reasoning_tokens_agg = 0 # Sum over successful chains used in voting
    total_non_reasoning_tokens_agg = 0 # Sum over successful chains used in voting
    token_counting_possible = (tokenizer_path is not None) # Flag if counting is attempted

    for chain_data in completed_streams_with_content:
         # Extract answer (assuming it's in final_answer_text, which is full_content for SC)
         extracted_answer = handler.extract_answer(chain_data.get("final_answer_text", chain_data.get("full_content"))) # Use full_content as fallback
         chain_data["extracted_answer"] = extracted_answer # Add extracted answer to the chain data

         if extracted_answer is None:
              logger.warning(f"Chain {chain_data.get('chain_index', 'N/A')} completed stream and produced content but no answer could be extracted. Excluded from voting.")
              # Store as an incomplete chain that couldn't extract an answer
              error_data: Dict[str, Any] = {"chain_index": chain_data.get("chain_index", "N/A"), "finish_reason": chain_data.get('finish_reason'), "error": "Content generated but no answer extracted"}
              error_data.update({k: chain_data.get(k) for k in ["full_content", "prompt_tokens", "completion_tokens"]})
              error_chains_data.append(error_data)
              continue # Skip chains that didn't extract an answer

         # Chain successfully finished, produced content, and had an extractable answer. Add to list for voting.
         successful_chains_for_voting.append(chain_data)


         # **** Count Tokens using Tokenizer (only for successful chains used for voting) ****
         # This needs to be done *after* extracted_answer is determined if you only count for chains used for voting
         chain_reasoning_tokens = None
         chain_non_reasoning_tokens = None
         if token_counting_possible:
             # For SC, 'reasoning_text' and 'final_answer_text' might just be parts of the full text if the model
             # doesn't explicitly separate them using the custom fields. Use the fields populated by process_stream_chunks.
             reasoning_text = chain_data.get("reasoning_text", "")
             final_answer_text = chain_data.get("final_answer_text", "") # This is the 'content' part

             chain_reasoning_tokens = count_tokens(reasoning_text, tokenizer_path)
             chain_non_reasoning_tokens = count_tokens(final_answer_text, tokenizer_path)

             chain_data["reasoning_tokens_counted"] = chain_reasoning_tokens # Store per-chain count (can be None)
             chain_data["non_reasoning_tokens_counted"] = chain_non_reasoning_tokens # Store per-chain count (can be None)

             # Add to aggregate if counting was successful
             if chain_reasoning_tokens is not None:
                 total_reasoning_tokens_agg += chain_reasoning_tokens
             if chain_non_reasoning_tokens is not None:
                 total_non_reasoning_tokens_agg += chain_non_reasoning_tokens
         else:
              chain_data["reasoning_tokens_counted"] = None # Mark as not counted
              chain_data["non_reasoning_tokens_counted"] = None

    # --- Done processing individual chains ---

    n_chains_used_for_voting = len(successful_chains_for_voting) # Number of chains that completed, produced content, AND extracted an answer

    # Aggregate Usage Stats from ALL requested chains (This calculation is correct and should remain here)
    total_completion_tokens_across_all_requested_chains = sum(
        result.get("completion_tokens", 0) for result in processed_chain_results
        if isinstance(result, dict) and result.get("completion_tokens") is not None
    )
    # Assume prompt tokens are same for all chains, take from the first valid result
    first_prompt_tokens = next(
        (result.get("prompt_tokens") for result in processed_chain_results if isinstance(result, dict) and result.get("prompt_tokens") is not None),
        0 # Default to 0 if no result reported prompt tokens
    )
    total_tokens_usage_across_all_requested_chains = first_prompt_tokens + total_completion_tokens_across_all_requested_chains


    # Perform Majority Vote on chains that produced content AND had an extractable answer
    if n_chains_used_for_voting == 0:
         logger.warning(f"[Q{iteration}] No chains with extracted answers completed streams and extracted answers for majority vote.")
         # Save failure summary
         summary_data_no_vote: Dict[str, Any] = { # Add type hint for clarity
            "iteration": iteration, "question_id": question_id, "status": "NO_CHAINS_FOR_VOTING",
            "prompt_len": len(prompt), "choices": choices, "correct_answer_letter": correct_answer,
            "n_chains_requested": n_chains,
            "n_chains_completed_stream_with_content": len(completed_streams_with_content), # Report how many finished streams with content
            "n_chains_completed_stream_for_voting": 0, # Report how many were used for voting (0)
            "error_chains_count": len(error_chains_data), # Report how many had errors/incomplete
            "avg_kv_cache_usage": avg_kv_usage,
            "max_kv_cache_usage": max_kv_usage,
            "processing_duration_sec": gather_duration,
             "usage_aggregated": {
                 "prompt_tokens": first_prompt_tokens,
                 "total_completion_tokens_across_all_requested_chains": total_completion_tokens_across_all_requested_chains,
                 "total_reasoning_tokens_counted": None, # N/A if no successful chains for voting
                 "total_non_reasoning_tokens_counted": None, # N/A if no successful chains for voting
                 "total_tokens_usage": total_tokens_usage_across_all_requested_chains
             },
            "error_chain_details": error_chains_data # Include details for all failed/incomplete chains
         }
         summary_filename = os.path.join(paths["summaries"], f"question_{iteration}_summary.json")
         try:
            with open(summary_filename, "w") as f:
                json.dump(summary_data_no_vote, f, indent=2)
         except IOError as e:
            logger.exception(f"[red]Error writing failure summary file[/red]")
         return { # Return data for CSV to indicate failure
             "iteration": iteration,
             "question_id": question_id,
             "n_chains_requested": n_chains,
             "n_chains_received": len(completed_streams_with_content), # Report how many streams finished (even if not used for voting)
             "correct_answer": correct_answer,
             "voted_answer": None,
             "final_score": 0,
             "prompt_tokens": first_prompt_tokens,
             "total_completion_tokens": total_completion_tokens_across_all_requested_chains,
             "total_reasoning_tokens": None, # Report None for CSV aggregation
             "total_non_reasoning_tokens": None, # Report None for CSV aggregation
             "total_tokens": total_tokens_usage_across_all_requested_chains,
             "avg_kv_cache_usage": avg_kv_usage,
             "max_kv_cache_usage": max_kv_usage,
             "processing_duration_sec": gather_duration,
             "individual_answers_str": json.dumps([]),
         }

    # Perform Majority Vote on successful chains data
    # Pass tokenizer_path for tie-breaking fallback
    voted_answer, final_score, all_extracted_answers = majority_vote(
<<<<<<< HEAD
        successful_chains_for_voting, correct_answer_letter
=======
        successful_chains_for_voting, correct_answer, dataset_name, tokenizer_path
>>>>>>> 1cacd2a5
    )

    # Save individual chain outputs - loop through ALL initial results to save outputs for every chain
    # This loop needs to be separate from the processing/classification loops
    for i, result in enumerate(processed_chain_results):
         chain_idx = i + 1
         chain_filename = os.path.join(paths["chains"], f"question_{iteration}_chain_{chain_idx}_status.txt") # Placeholder status
         status = "processed_ok" # Default status if no explicit error
         chain_data_to_save = {} # Data to write to file

         if isinstance(result, Exception):
              status = "task_error"
              chain_data_to_save = {"error": str(result), "chain_index": chain_idx}
         elif "error" in result and result.get("error",{}).get("status") not in ["ignored", "none", "json_decode_warning"]:
             status = "client_error" # Error reported by client processing
             chain_data_to_save = result
         elif result.get("full_content") is None or result.get("full_content") == "":
              status = "no_content"
              chain_data_to_save = result
         else:
             # This chain produced content. Check if it extracted an answer.
             extracted_answer = result.get("extracted_answer") # Check if already extracted in the loop above
             # If it was added to successful_chains_for_voting, it had an extracted answer
             if any(c.get('chain_index') == chain_idx for c in successful_chains_for_voting):
                 status = "used_for_voting"
             else:
                 # Produced content, but didn't extract answer (or extracted answer was None)
                 status = "content_no_extract"

             chain_data_to_save = result # Use the full processed result data


         try:
             with open(chain_filename.replace("_status", f"_{status}"), "w") as f:
                  f.write(f"--- Chain {chain_idx} for Question {iteration} ---\n")
                  f.write(f"Status: {status.upper()}\n")
                  f.write(f"Finish Reason (Model): {chain_data_to_save.get('finish_reason', 'N/A')}\n")
                  f.write(f"Extracted Answer: {chain_data_to_save.get('extracted_answer', 'N/A')}\n")
                  f.write(f"Prompt Tokens (Usage): {chain_data_to_save.get('prompt_tokens', 'N/A')}\n")
                  f.write(f"Completion Tokens (Usage): {chain_data_to_save.get('completion_tokens', 'N/A')}\n")
                  f.write(f"Reasoning Tokens (Counted): {chain_data_to_save.get('reasoning_tokens_counted', 'N/A')}\n") # Display counted tokens if available
                  f.write(f"Non-Reasoning Tokens (Counted): {chain_data_to_save.get('non_reasoning_tokens_counted', 'N/A')}\n") # Display counted tokens if available
                  f.write(f"Total Tokens (Usage): {chain_data_to_save.get('total_tokens_usage', 'N/A')}\n")
                  if 'error' in chain_data_to_save:
                      f.write(f"Error Details: {chain_data_to_save['error']}\n")

                  f.write("\n--- Reasoning Content ---\n")
                  f.write(chain_data_to_save.get('reasoning_text', 'N/A'))
                  f.write("\n\n--- Final Answer Content ---\n")
                  f.write(chain_data_to_save.get('final_answer_text', 'N/A'))

         except IOError as e:
             logger.exception(f"[red]Error writing chain output file {chain_filename.replace('_status', f'_{status}')}[/red]")


    # --- Save summary JSON ---
    summary_data: Dict[str, Any] = { # Add type hint for clarity
        "iteration": iteration,
        "question_id": question_id,
        "status": "SUCCESS" if len(error_chains_data) == 0 else f"PARTIAL_SUCCESS ({len(error_chains_data)}_failed)",
        "n_chains_requested": n_chains,
        "n_chains_completed_stream_with_content": len(completed_streams_with_content),
        "n_chains_completed_stream_for_voting": n_chains_used_for_voting, # Chains used for voting
        "error_chains_count": len(error_chains_data), # Report how many failed/incomplete
        "prompt_len": len(prompt),
        "correct_answer_letter": correct_answer,
        "individual_answers": all_extracted_answers, # Answers from chains used for voting
        "voted_answer": voted_answer,
        "final_score": final_score,
        "avg_kv_cache_usage": avg_kv_usage,
        "max_kv_cache_usage": max_kv_usage,
        "processing_duration_sec": gather_duration, # Use float for JSON
        "usage_aggregated": {
             "prompt_tokens": first_prompt_tokens,
             "total_completion_tokens_across_all_requested_chains": total_completion_tokens_across_all_requested_chains,
             "total_reasoning_tokens_counted": total_reasoning_tokens_agg if token_counting_possible else None,
             "total_non_reasoning_tokens_counted": total_non_reasoning_tokens_agg if token_counting_possible else None,
             "total_tokens_usage": total_tokens_usage_across_all_requested_chains
        },
        "chains_for_voting_details": [ # Save key details per chain used for voting
             {
                "chain_index": cr.get("chain_index"),
                "finish_reason": cr.get("finish_reason"),
                "extracted_answer": cr.get("extracted_answer"),
                "prompt_tokens": cr.get("prompt_tokens"),
                "completion_tokens": cr.get("completion_tokens"), # Usage completion tokens
                "reasoning_tokens_counted": cr.get("reasoning_tokens_counted"), # Counted tokens
                "non_reasoning_tokens_counted": cr.get("non_reasoning_tokens_counted"), # Counted tokens
             } for cr in successful_chains_for_voting
         ],
         "error_chain_details": error_chains_data # Include details for all failed chains
    }

    summary_filename = os.path.join(paths["summaries"], f"question_{iteration}_summary.json")
    try:
        with open(summary_filename, "w") as f:
            json.dump(summary_data, f, indent=2)
    except IOError as e:
        logger.exception(f"[red]Error writing summary file {summary_filename}[/red]")

    # --- Return data for final CSV ---
    # Standardized metrics requested: overall accuracy, mean/max completion tokens, mean/max kv cache usage, mean/max processing duration.
    # The CSV stores PER-QUESTION values, which are then used for overall aggregation.
    # total_completion_tokens should be the sum across ALL chains requested, as reported by usage stats.

    return {
        "iteration": iteration,
        "question_id": question_id,
        "n_chains_requested": n_chains,
        "n_chains_received": len(completed_streams_with_content), # Report how many streams finished (even if not used for voting)
        "n_chains_completed_stream_with_content": len(completed_streams_with_content), # New metric for CSV
        "n_chains_completed_stream_for_voting": n_chains_used_for_voting, # New metric for CSV
        "correct_answer": correct_answer,
        "voted_answer": voted_answer,
        "final_score": final_score,
        "prompt_tokens": first_prompt_tokens, # From usage, assuming uniform across chains
        "total_completion_tokens": total_completion_tokens_across_all_requested_chains, # Usage total across ALL requested chains
        "total_reasoning_tokens": total_reasoning_tokens_agg if token_counting_possible else None, # Counted total over successful chains (used for vote)
        "total_non_reasoning_tokens": total_non_reasoning_tokens_agg if token_counting_possible else None, # Counted total over successful chains (used for vote)
        "total_tokens": total_tokens_usage_across_all_requested_chains, # Usage total across ALL requested chains + prompt
        "avg_kv_cache_usage": avg_kv_usage,
        "max_kv_cache_usage": max_kv_usage,
        "processing_duration_sec": gather_duration, # Added duration to CSV
        "individual_answers_str": json.dumps(all_extracted_answers), # Answers from chains used for voting
    }<|MERGE_RESOLUTION|>--- conflicted
+++ resolved
@@ -266,11 +266,7 @@
     # Perform Majority Vote on successful chains data
     # Pass tokenizer_path for tie-breaking fallback
     voted_answer, final_score, all_extracted_answers = majority_vote(
-<<<<<<< HEAD
-        successful_chains_for_voting, correct_answer_letter
-=======
         successful_chains_for_voting, correct_answer, dataset_name, tokenizer_path
->>>>>>> 1cacd2a5
     )
 
     # Save individual chain outputs - loop through ALL initial results to save outputs for every chain
