# slimsc/prune/evaluation/voting.py
from collections import Counter
from typing import List, Dict, Tuple, Optional, Literal

from ..utils import count_tokens
from ..utils import DatasetHandler

import logging

logger = logging.getLogger(__name__)

# --- Internal Helper Functions ---

def _process_initial_vote(
    chain_results: List[Dict],
) -> Tuple[Literal["winner", "tie", "empty"], Optional[str], List[str], List[Dict], Optional[List[str]]]:
    """
    Handles the common initial steps of majority voting:
    1. Filters for valid chains (with extracted_answer).
    2. Counts answers.
    3. Checks for a clear winner.
    4. Identifies tied answers if no clear winner.

    Returns:
        A tuple containing:
        - status: "winner", "tie", or "empty".
        - voted_answer: The winning answer if status is "winner", otherwise None.
        - all_extracted_answers: List of answers from all valid chains.
        - valid_chain_results: The filtered list of chain dictionaries.
        - tied_answers: List of answers involved in the tie if status is "tie", otherwise None.
    """
    valid_chain_results = [cr for cr in chain_results if cr.get("extracted_answer") is not None]
    valid_answers = [chain["extracted_answer"] for chain in valid_chain_results]

    if not valid_answers:
        logger.warning("[yellow]No valid chains with extracted answers found for majority vote.[/yellow]")
        return "empty", None, [], [], None

    answer_counts = Counter(valid_answers)
    most_common = answer_counts.most_common()

    # Check for clear winner
    if len(most_common) == 1 or (len(most_common) > 1 and most_common[0][1] > most_common[1][1]):
        voted_answer = most_common[0][0]
        logger.info(f"Clear majority winner: {voted_answer} (count: {most_common[0][1]})")
        return "winner", voted_answer, valid_answers, valid_chain_results, None
    else:
        # Handle Tie
        max_count = most_common[0][1]
        tied_answers = [ans for ans, count in most_common if count == max_count]
        logger.info(f"Tie detected among answers {tied_answers}. Tie-breaking required.")
        return "tie", None, valid_answers, valid_chain_results, tied_answers


def _get_best_chain_by_key(
    chains: List[Dict],
    key: str,
    minimize: bool, # True to find minimum value, False for maximum
    lower_index_better: bool = True, # Secondary tie-breaker
) -> Optional[Dict]:
    """Finds the best chain based on a numeric key, with index as tie-breaker."""
    best_chain: Optional[Dict] = None
    best_value = float('inf') if minimize else float('-inf')

    candidate_chains = [] # Chains with the current best_value

    for chain in chains:
        value = chain.get(key)
        if value is None:
            continue # Skip chains missing the key

        comparison = (value < best_value) if minimize else (value > best_value)

        if best_chain is None or comparison:
            best_value = value
            candidate_chains = [chain] # Reset candidates
        elif value == best_value:
            candidate_chains.append(chain) # Add to candidates

    if not candidate_chains:
        return None # No chains had the key

    if len(candidate_chains) == 1:
        best_chain = candidate_chains[0]
    else:
        # Tie in primary key, use chain index
        index_key = 'chain_index'
        index_default = float('inf') if lower_index_better else float('-inf')
        candidate_chains.sort(key=lambda c: c.get(index_key, index_default), reverse=not lower_index_better)
        best_chain = candidate_chains[0] # Pick the one with the 'best' index

    return best_chain


def _tie_break_by_tokens(
    valid_chain_results: List[Dict],
    tied_answers: List[str],
    tokenizer_path: Optional[str]
) -> Optional[str]:
    """
    Tie-breaking logic based on token counts (fewest is best).
    Priority: completion_tokens (usage) -> tokenizer count -> chain_index.
    """
    logger.debug("Attempting tie-breaker (fewest tokens).")
    chains_in_tie = [
        chain for chain in valid_chain_results
        if chain.get("extracted_answer") in tied_answers
    ]

    if not chains_in_tie: return None # Should not happen

    # 1. Try 'completion_tokens' (usage)
    logger.debug("Trying 'completion_tokens' (usage) for tie-break.")
    best_chain_usage = _get_best_chain_by_key(chains_in_tie, 'completion_tokens', minimize=True)

    if best_chain_usage:
        winner_answer = best_chain_usage.get("extracted_answer")
        logger.info(f"Tie broken via usage stats: Chose chain {best_chain_usage.get('chain_index', 'N/A')} "
                    f"with {best_chain_usage.get('completion_tokens')} completion tokens (Answer: {winner_answer})")
        return winner_answer

    logger.debug("'completion_tokens' unavailable for all tied chains or tie remained. Trying tokenizer fallback.")

    # 2. Try tokenizer count fallback
    if not tokenizer_path:
        logger.warning("Tokenizer path not provided. Cannot use tokenizer count fallback for tie-breaking.")
    else:
        token_counting_successful = True
        temp_token_counts = {} # {chain_index: count}
        chains_with_counts = []

        for chain in chains_in_tie:
            content_to_count = chain.get("full_content", "") # Use full_content if available
            if not content_to_count:
                 # Fallback further to reasoning or final answer if full_content missing
                 content_to_count = chain.get("reasoning_text", "") or chain.get("final_answer_text", "")

            if not content_to_count:
                logger.warning(f"Chain {chain.get('chain_index', 'N/A')} has no content ('full_content', 'reasoning_text', 'final_answer_text') for token counting.")
                # Treat as if counting failed for this chain if it matters for tie-break
                continue

            tokens_fallback = count_tokens(content_to_count, tokenizer_path)
            chain_idx = chain.get('chain_index')

            if tokens_fallback is None:
                token_counting_successful = False
                logger.warning(f"Tokenizer counting failed for chain {chain_idx}. Cannot reliably use tokenizer tie-break.")
                break # Stop trying if any fails
            if chain_idx is not None:
                temp_token_counts[chain_idx] = tokens_fallback
                chain['tokenizer_tokens_fallback'] = tokens_fallback # Add count to chain dict for _get_best_chain_by_key
                chains_with_counts.append(chain)
            else:
                 logger.warning(f"Chain missing 'chain_index', cannot use reliably in tokenizer tie-break.")


        if token_counting_successful and chains_with_counts:
            best_chain_tokenizer = _get_best_chain_by_key(chains_with_counts, 'tokenizer_tokens_fallback', minimize=True)
            if best_chain_tokenizer:
                winner_answer = best_chain_tokenizer.get("extracted_answer")
                logger.info(f"Tie broken via tokenizer count fallback: Chose chain {best_chain_tokenizer.get('chain_index', 'N/A')} "
                            f"with {best_chain_tokenizer.get('tokenizer_tokens_fallback')} total tokens (Answer: {winner_answer})")
                return winner_answer
        elif not chains_with_counts:
             logger.warning("No tied chains could be processed for tokenizer fallback counting.")


    # 3. Final fallback: Lowest chain index
    logger.warning("[yellow]Tie-breaking failed using token counts. Arbitrarily choosing lowest chain index among tied chains.[/yellow]")
    best_chain_index = _get_best_chain_by_key(chains_in_tie, 'chain_index', minimize=True)

    if best_chain_index:
        winner_answer = best_chain_index.get("extracted_answer")
        logger.info(f"Tie broken via lowest index: Chose chain {best_chain_index.get('chain_index', 'N/A')} (Answer: {winner_answer})")
        return winner_answer
    else:
        # Should be extremely rare - means no tied chains even had an index?
        logger.error("[red]Cannot break tie even by index. Falling back to first tied answer.[/red]")
        return tied_answers[0]


def _tie_break_by_pruned_count(
    valid_chain_results: List[Dict],
    tied_answers: List[str],
) -> Optional[str]:
    """
    Tie-breaking logic based on the highest accumulated pruned_count.
    Fallback Priority:
    1. pruned_count (highest)
    2. final_internal_similarity (lowest)
    3. chain_index (lowest)
    Requires chain_results dicts to contain 'pruned_count' and 'final_internal_similarity'.
    """
    logger.debug("Attempting tie-breaker (highest pruned count).")
    chains_in_tie = [
        chain for chain in valid_chain_results
        if chain.get("extracted_answer") in tied_answers
    ]

    if not chains_in_tie:
        logger.error("[red]Cannot perform tie-break: No chains found matching tied answers.[/red]")
        return None # Should not happen

    # --- Primary Tie-breaker: Highest Pruned Count ---
    # Use _get_best_chain_by_key to find the chain with the maximum pruned_count
    # maximize=True means higher pruned_count is better
    # lower_index_better=True (default) ensures lowest index wins ONLY if counts are equal
    best_chain_pruned_count = _get_best_chain_by_key(
        chains_in_tie,
        key='pruned_count',
        minimize=False # We want the MAXIMUM count
    )

    # Check if the primary tie-breaker produced a unique winner *before* falling back to index
    # This requires checking if multiple chains shared the best pruned_count value.
    # We can do this by filtering chains_in_tie for the best count and seeing if > 1 remain.
    potential_winners = []
    if best_chain_pruned_count:
        best_count = best_chain_pruned_count.get('pruned_count')
        if best_count is not None:
            potential_winners = [
                c for c in chains_in_tie
                if c.get('pruned_count') == best_count
            ]

    # If _get_best_chain_by_key resolved the tie (implicitly using index if counts were equal)
    # or if there was only one chain with the best count, we have our winner.
    if best_chain_pruned_count and len(potential_winners) <= 1:
         winner_answer = best_chain_pruned_count.get("extracted_answer")
         winner_index = best_chain_pruned_count.get('chain_index', 'N/A')
         winner_count = best_chain_pruned_count.get('pruned_count', 'N/A')
         logger.info(f"Tie broken via highest pruned count (or index if counts tied): Chose chain {winner_index} "
                     f"with pruned_count={winner_count} (Answer: {winner_answer})")
         return winner_answer
    else:
        # --- Fallback Tie-breaker: Lowest Internal Similarity ---
        # This block is reached if:
        # a) 'pruned_count' key was missing from all tied chains.
        # b) Multiple chains tied for the highest 'pruned_count' (and _get_best_chain_by_key's index tie-break is bypassed by this logic structure, which is intended here).
        logger.warning("[yellow]Pruned count tie-breaking failed or resulted in a tie. "
                       "Falling back to lowest final_internal_similarity.[/yellow]")

        # We now only consider the 'potential_winners' if they exist (i.e., if the tie was in pruned_count)
        # Otherwise, we use the original 'chains_in_tie' (if pruned_count key was missing)
        chains_for_similarity_tiebreak = potential_winners if potential_winners else chains_in_tie

        best_chain_similarity = _get_best_chain_by_key(
            chains_for_similarity_tiebreak,
            key='final_internal_similarity',
            minimize=True # Lower similarity is better
            # lower_index_better=True (default) is the final fallback if similarities are also tied
        )

        if best_chain_similarity:
            winner_answer = best_chain_similarity.get("extracted_answer")
            winner_index = best_chain_similarity.get('chain_index', 'N/A')
            winner_sim = best_chain_similarity.get('final_internal_similarity', float('nan'))
            winner_count_orig = best_chain_similarity.get('pruned_count', 'N/A') # Log original count for context
            logger.info(f"Tie broken via lowest internal similarity fallback: Chose chain {winner_index} "
                        f"with internal_similarity={winner_sim:.4f} (Original pruned_count={winner_count_orig}) "
                        f"(Answer: {winner_answer})")
            return winner_answer
        else:
            # This should be extremely rare: means chains_in_tie was empty OR
            # none of the chains had 'pruned_count' AND none had 'final_internal_similarity'.
            logger.error("[red]Cannot break tie even by internal similarity fallback. "
                         "Arbitrarily choosing the first tied answer.[/red]")
            # Use the original tied_answers list as the ultimate fallback
            return tied_answers[0] if tied_answers else None


# --- Public Voting Functions ---

def majority_vote(
    chain_results: List[Dict],
    correct_answer_letter: str,
    dataset_name: str,
    tokenizer_path: Optional[str] = None
) -> Tuple[Optional[str], int, List[str]]:
    """
    Performs majority voting using token-based tie-breaking (fewest tokens).
    Requires 'extracted_answer'. Optional keys for tie-breaking:
    'completion_tokens', 'full_content'/'reasoning_text', 'chain_index'.

    Args:
        chain_results: List of dicts for completed chains.
        correct_answer_letter: The correct answer.
        dataset_name: Name of the dataset to use for scoring.
        tokenizer_path: Path to tokenizer for fallback token counting.

    Returns:
        Tuple[Optional[str], int, List[str]]: Voted answer, score, list of all valid extracted answers.
    """
    dataset_handler = DatasetHandler(dataset_name=dataset_name)

    status, voted_answer, all_extracted_answers, valid_chains, tied_answers = _process_initial_vote(chain_results)

    if status == "empty":
        return None, 0, []
    if status == "winner":
        score = dataset_handler.calculate_score(voted_answer, correct_answer_letter)
        return voted_answer, score, all_extracted_answers

    # Status is "tie"
    final_voted_answer = _tie_break_by_tokens(valid_chains, tied_answers, tokenizer_path)

    # Calculate score based on the tie-broken answer
    score = dataset_handler.calculate_score(final_voted_answer, correct_answer_letter)
    return final_voted_answer, score, all_extracted_answers


def majority_vote_for_sim_prune(
    chain_results: List[Dict],
    correct_answer_letter: str,
    dataset_name: str = "gpqa_diamond"  # Default to GPQA for backward compatibility
) -> Tuple[Optional[str], int, List[str]]:
    """
<<<<<<< HEAD
    Specialized majority voting for similarity pruning evaluation.
    Uses internal similarity for tie-breaking (mean_sim / num_thoughts).
    Requires chain_results dicts to contain 'final_internal_similarity'.

    Args:
        chain_results: List of chain result dictionaries.
        correct_answer_letter: The correct answer for scoring.
        dataset_name: The dataset type ("gpqa_diamond", "aime", "math500").
=======
    Performs majority voting using pruned count tie-breaking (highest count is best).
    Falls back to lowest internal similarity, then lowest chain index.
    Requires 'extracted_answer'. Optional keys for tie-breaking:
    'pruned_count', 'final_internal_similarity', 'chain_index'.

    Args:
        chain_results: List of dicts for completed chains. Must contain
                       'pruned_count' and 'final_internal_similarity'
                       if tie-breaking is needed.
        correct_answer_letter: The correct answer.
>>>>>>> 92ce8149

    Returns:
        Tuple of (voted_answer, score, all_extracted_answers).
    """
<<<<<<< HEAD
    # Initialize dataset handler for scoring
    dataset_handler = DatasetHandler(dataset_name=dataset_name)

    # Initial vote processing
    status, voted_answer, all_extracted_answers, valid_chain_results, tied_answers = _process_initial_vote(chain_results)

    if status == "empty":
        return None, 0, []
    elif status == "winner":
        if voted_answer is None:  # Should not happen given status
            return None, 0, all_extracted_answers
        score = dataset_handler.calculate_score(voted_answer, correct_answer_letter)
        return voted_answer, score, all_extracted_answers

    # Handle tie with internal similarity
    assert tied_answers is not None  # For type checking
    tie_break_answer = _tie_break_by_internal_similarity(valid_chain_results, tied_answers)

    if tie_break_answer is None:
        logger.error("[red]Tie-breaking failed. Using first tied answer.[/red]")
        tie_break_answer = tied_answers[0]

    score = dataset_handler.calculate_score(tie_break_answer, correct_answer_letter)
    return tie_break_answer, score, all_extracted_answers
=======
    # Assumes chain_results dictionaries now contain 'pruned_count' and 'final_internal_similarity'
    status, voted_answer, all_extracted_answers, valid_chains, tied_answers = _process_initial_vote(chain_results)

    if status == "empty":
        return None, 0, []
    if status == "winner":
        # Log winner details
        winner_chain = next((c for c in valid_chains if c.get("extracted_answer") == voted_answer), None)
        winner_count = winner_chain.get('pruned_count', 'N/A') if winner_chain else 'N/A'
        winner_sim = winner_chain.get('final_internal_similarity', 'N/A') if winner_chain else 'N/A'
        sim_str = f"{winner_sim:.4f}" if isinstance(winner_sim, (int, float)) else 'N/A'
        logger.info(f"Clear majority winner {voted_answer} had pruned_count: {winner_count}, internal_sim: {sim_str}")
        score = calculate_score_gpqa(voted_answer, correct_answer_letter)
        return voted_answer, score, all_extracted_answers
    
    # Status is "tie"
    final_voted_answer = _tie_break_by_pruned_count(valid_chains, tied_answers)

    # Calculate score based on the tie-broken answer
    score = calculate_score_gpqa(final_voted_answer, correct_answer_letter)
    return final_voted_answer, score, all_extracted_answers
>>>>>>> 92ce8149
<|MERGE_RESOLUTION|>--- conflicted
+++ resolved
@@ -316,7 +316,6 @@
     dataset_name: str = "gpqa_diamond"  # Default to GPQA for backward compatibility
 ) -> Tuple[Optional[str], int, List[str]]:
     """
-<<<<<<< HEAD
     Specialized majority voting for similarity pruning evaluation.
     Uses internal similarity for tie-breaking (mean_sim / num_thoughts).
     Requires chain_results dicts to contain 'final_internal_similarity'.
@@ -325,7 +324,6 @@
         chain_results: List of chain result dictionaries.
         correct_answer_letter: The correct answer for scoring.
         dataset_name: The dataset type ("gpqa_diamond", "aime", "math500").
-=======
     Performs majority voting using pruned count tie-breaking (highest count is best).
     Falls back to lowest internal similarity, then lowest chain index.
     Requires 'extracted_answer'. Optional keys for tie-breaking:
@@ -336,37 +334,12 @@
                        'pruned_count' and 'final_internal_similarity'
                        if tie-breaking is needed.
         correct_answer_letter: The correct answer.
->>>>>>> 92ce8149
 
     Returns:
         Tuple of (voted_answer, score, all_extracted_answers).
     """
-<<<<<<< HEAD
-    # Initialize dataset handler for scoring
     dataset_handler = DatasetHandler(dataset_name=dataset_name)
 
-    # Initial vote processing
-    status, voted_answer, all_extracted_answers, valid_chain_results, tied_answers = _process_initial_vote(chain_results)
-
-    if status == "empty":
-        return None, 0, []
-    elif status == "winner":
-        if voted_answer is None:  # Should not happen given status
-            return None, 0, all_extracted_answers
-        score = dataset_handler.calculate_score(voted_answer, correct_answer_letter)
-        return voted_answer, score, all_extracted_answers
-
-    # Handle tie with internal similarity
-    assert tied_answers is not None  # For type checking
-    tie_break_answer = _tie_break_by_internal_similarity(valid_chain_results, tied_answers)
-
-    if tie_break_answer is None:
-        logger.error("[red]Tie-breaking failed. Using first tied answer.[/red]")
-        tie_break_answer = tied_answers[0]
-
-    score = dataset_handler.calculate_score(tie_break_answer, correct_answer_letter)
-    return tie_break_answer, score, all_extracted_answers
-=======
     # Assumes chain_results dictionaries now contain 'pruned_count' and 'final_internal_similarity'
     status, voted_answer, all_extracted_answers, valid_chains, tied_answers = _process_initial_vote(chain_results)
 
@@ -379,13 +352,12 @@
         winner_sim = winner_chain.get('final_internal_similarity', 'N/A') if winner_chain else 'N/A'
         sim_str = f"{winner_sim:.4f}" if isinstance(winner_sim, (int, float)) else 'N/A'
         logger.info(f"Clear majority winner {voted_answer} had pruned_count: {winner_count}, internal_sim: {sim_str}")
-        score = calculate_score_gpqa(voted_answer, correct_answer_letter)
+        score = dataset_handler.calculate_score(voted_answer, correct_answer_letter)
         return voted_answer, score, all_extracted_answers
     
     # Status is "tie"
     final_voted_answer = _tie_break_by_pruned_count(valid_chains, tied_answers)
 
     # Calculate score based on the tie-broken answer
-    score = calculate_score_gpqa(final_voted_answer, correct_answer_letter)
-    return final_voted_answer, score, all_extracted_answers
->>>>>>> 92ce8149
+    score = dataset_handler.calculate_score(final_voted_answer, correct_answer_letter)
+    return final_voted_answer, score, all_extracted_answers