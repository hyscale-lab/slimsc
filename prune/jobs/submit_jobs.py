# slimsc/prune/jobs/submit_jobs.py
import subprocess
import os
import sys
import argparse
import textwrap
import time
import yaml # Using YAML for configuration
import shlex # For quoting paths safely
from typing import Optional

# --- Configuration ---
# These paths are relative to where the PBS job starts ($PBS_O_WORKDIR),
# which will be the directory where this script is run (e.g., slimsc/prune/jobs/).
# Path to the project root directory (containing the 'slimsc' package)
PROJECT_ROOT_REL_PATH = "../../.."
# Default location for the job ID chaining file, relative to this script's location
DEFAULT_JOBID_FILE = ".last_client_jobid"
# Subdirectory name for logs, scripts, etc., relative to this script's location
LOGS_DIR_NAME = "logs"

# Conda configuration (adjust if necessary)
CONDA_INIT_PATH = "/home/users/ntu/{user}/miniconda3/etc/profile.d/conda.sh"
CONDA_ENV_NAME = "vllm"
# PBS Project configuration (adjust if necessary)
PBS_PROJECT_PREFIX = "personal"

LD_LIBRARY_EXPORT_COMMAND_TEMPLATE = 'export LD_LIBRARY_PATH="/home/users/ntu/{user}/miniconda3/envs/' + CONDA_ENV_NAME + '/lib/python3.12/site-packages/nvidia/cuda_nvrtc/lib:$LD_LIBRARY_PATH"'

# --- Helper Functions ---

def check_existing_files(job_name_prefix: str, eval_type: str, workdir: str, logs_subdir: str):
    """
    Check if potential output files exist in the logs subdirectory
    within the working directory and exit if they do.
    """
    log_path_base = os.path.join(workdir, logs_subdir)
    # Files expected in the logs subdirectory
    filenames = [
        os.path.join(log_path_base, f"{job_name_prefix}_server.pbs"),
        os.path.join(log_path_base, f"{job_name_prefix}_client.pbs"),
        os.path.join(log_path_base, f"{job_name_prefix}_server.log"),
        os.path.join(log_path_base, f"{job_name_prefix}_client.log"),
        os.path.join(log_path_base, f"{job_name_prefix}_vllm_serve.log"), # Check potential vllm log too
        os.path.join(log_path_base, f"{job_name_prefix}_server_ip.txt"),
    ]
    # Note: Actual evaluation output files depend on the --output_dir argument
    # passed to the eval script and how that script constructs paths.

    existing = [fname for fname in filenames if os.path.exists(fname)]
    if existing:
        print("Error: The following file(s) already exist in the target logs directory:")
        for fname in existing:
            print(f"  {fname}")
        print(f"Job Name Prefix: {job_name_prefix}")
        print(f"Target Directory: {log_path_base}")
        print("Please remove or rename them, or use a different name_prefix in the YAML.")
        # Returning False instead of exiting to allow loop continuation in main_yaml
        return False
    return True


def read_previous_jobid(filename: str) -> str | None:
    """Reads the last job ID from a file."""
    if filename and os.path.exists(filename):
        try:
            with open(filename, 'r') as f:
                job_id = f.read().strip()
                if job_id:
                    print(f"Found previous client job ID in {filename}: {job_id}")
                    return job_id
                else:
                    print(f"Warning: Job ID file {filename} is empty.")
                    return None
        except IOError as e:
            print(f"Warning: Could not read job ID file {filename}: {e}")
            return None
    return None


def write_jobid(filename: str, job_id: str):
    """Writes a job ID to a file, overwriting it."""
    if not filename:
        filename = DEFAULT_JOBID_FILE
    try:
        with open(filename, 'w') as f:
            f.write(job_id + '\n')
        print(f"Saved current client job ID {job_id} to {filename} for chaining.")
    except IOError as e:
        print(f"Warning: Could not write job ID to {filename}: {e}")


def create_server_pbs_script(
    job_name_prefix: str,
    model_path: str,
    tensor_parallel_size: int,
    server_hours: int,
    gpu_memory_utilization: float | None, # Allow None
    enable_reasoning: bool,
    reasoning_parser: str | None,
    vllm_use_v1: bool,
    dependency_job_id: str | None,
    logs_subdir: str,
    eval_type: str,
    base_output_dir: str,
    model_name: str,
    dataset_name: str,
    n_start: int,
    # --- Similarity specific (can be None if eval_type is sc_control) ---
    pruning_strategy: Optional[str],
    threshold: Optional[float],
) -> tuple[str, str, str, str]: # Return: pbs_script_content, relative_ip_file, relative_pbs_log_file, relative_vllm_serve_log_file
    """
    Creates the PBS script content for the vLLM server job.
    Paths returned are relative to the script's execution directory ($PBS_O_WORKDIR),
    including the logs_subdir.
    """
    # File paths relative to $PBS_O_WORKDIR, inside the logs_subdir
    server_job_name = f"{job_name_prefix}_server"
    relative_pbs_log_file = os.path.join(logs_subdir, f"{server_job_name}.log") # Main log for PBS script steps
    relative_vllm_serve_log_file = os.path.join(logs_subdir, f"{job_name_prefix}_vllm_serve.log") # Specific log for vllm serve output
    relative_server_ip_file = os.path.join(logs_subdir, f"{job_name_prefix}_server_ip.txt") # File for server IP

    run_name: Optional[str] = None
    if eval_type == "similarity":
        run_name = f"{pruning_strategy}_n{n_start}_thresh{threshold:.2f}"
    elif eval_type == "sc_control":
        # Assuming sc_control run_name is based on n_start
        run_name = f"sc_{n_start}_control"

    model_dataset_dir = os.path.join(base_output_dir, model_name, dataset_name, run_name)
    target_kvc_file_path = os.path.join(model_dataset_dir, "kvcache_usages.csv")
    quoted_target_kvc_file_path = shlex.quote(target_kvc_file_path)

    # Quote paths that might contain spaces or special characters for shell safety
    quoted_model_path = shlex.quote(model_path)
    quoted_reasoning_parser = shlex.quote(reasoning_parser) if reasoning_parser else None
    quoted_vllm_serve_log = shlex.quote(relative_vllm_serve_log_file)
    quoted_server_ip_file = shlex.quote(relative_server_ip_file)

    user = os.environ.get("USER", "default_user")
    conda_init_script = CONDA_INIT_PATH.format(user=user)
    pbs_project = f"{PBS_PROJECT_PREFIX}-{user}"
    formatted_ld_export_command = LD_LIBRARY_EXPORT_COMMAND_TEMPLATE.format(user=user)

    dependency_directive = ""
    if dependency_job_id:
        dependency_directive = f"#PBS -W depend=afterok:{dependency_job_id}"

    # Construct vLLM Command
    vllm_command_parts = [
        "vllm", "serve", f'{quoted_model_path}',
        f"--tensor-parallel-size {tensor_parallel_size}",
        "--port $PORT", # Use dynamic PORT variable instead of hardcoded 8000
<<<<<<< HEAD
=======
        "--seed 42"
>>>>>>> 2c8c1436
    ]
    if gpu_memory_utilization is not None and 0 < gpu_memory_utilization <= 1:
         vllm_command_parts.append(f"--gpu-memory-utilization {gpu_memory_utilization}")
    if enable_reasoning:
        vllm_command_parts.append("--enable-reasoning")
    if quoted_reasoning_parser:
        vllm_command_parts.append(f'--reasoning-parser {quoted_reasoning_parser}')

    # The base command without redirection
    vllm_base_command = " ".join(vllm_command_parts)

    # Redirection using tee to capture stdout/stderr to the specific log file,
    # and run in the background (&)
    # Ensure the log directory exists before redirecting (although PBS should handle the main log dir)
    vllm_redirection = f"> >(tee -a {quoted_vllm_serve_log}) 2>&1 &"

    # Full command line to execute in the script
    vllm_exec_command = f"{vllm_base_command} {vllm_redirection}"
    # -----------------------------

    exports = [
        f"export CUDA_VISIBLE_DEVICES=$(seq -s , 0 {tensor_parallel_size - 1})",
        f"export KVC_USAGE_FILE={quoted_target_kvc_file_path}",
        formatted_ld_export_command,
    ]
    if not vllm_use_v1:
        exports.append("export VLLM_USE_V1=0")
    
    create_run_dir_command = f'mkdir -p {shlex.quote(os.path.dirname(target_kvc_file_path))}'

    # --- PBS Script Content ---
    # NOTE: All paths referenced inside the script now need to be relative to $PBS_O_WORKDIR
    # and include the logs_subdir prefix where appropriate.
    pbs_script_content = f"""#!/bin/bash
#PBS -l select=1:ngpus={tensor_parallel_size}
#PBS -l walltime={server_hours}:00:00
#PBS -P {pbs_project}
#PBS -q normal
#PBS -N {server_job_name}
#PBS -j oe
#PBS -o {relative_pbs_log_file}
{dependency_directive}

# Define relative paths used within the script
VLLM_SERVE_LOG_RELPATH="{relative_vllm_serve_log_file}"
SERVER_IP_FILE_RELPATH="{relative_server_ip_file}"
MAIN_PBS_LOG_RELPATH="{relative_pbs_log_file}"

# Function to clean up vLLM process on script exit/termination
cleanup() {{
    echo "[$(date)] Caught signal, attempting cleanup..."
    if [[ -n "$VLLM_PID" ]] && kill -0 $VLLM_PID > /dev/null 2>&1; then
        echo "Attempting to terminate vLLM server process group (PID: -$VLLM_PID)..."
        if kill -TERM -$VLLM_PID; then
            echo "Sent TERM signal to process group -$VLLM_PID."
            sleep 5
            if kill -0 -$VLLM_PID > /dev/null 2>&1; then
                echo "Process group -$VLLM_PID still running after TERM, sending KILL signal."
                kill -KILL -$VLLM_PID
            else
                echo "Process group -$VLLM_PID terminated gracefully."
            fi
        else
            echo "Failed to send TERM signal (maybe already stopped)."
        fi
    elif [[ -n "$VLLM_PID" ]]; then
         echo "vLLM server process (PID: $VLLM_PID) was not found during cleanup."
    else
         echo "VLLM_PID variable not set, cannot perform cleanup."
    fi
    echo "Cleanup function finished."
}}

# Trap signals (INTERRUPT, TERM, HUP, EXIT) to call the cleanup function
trap cleanup SIGINT SIGTERM SIGHUP EXIT

echo "--- PBS Server Job Start ---"
echo "Job ID: $PBS_JOBID"
echo "Job Name: {server_job_name}"
{f'echo "Depends on Job ID: {dependency_job_id}"' if dependency_job_id else ""}
echo "Running on host: $(hostname)"
echo "PBS work directory: $PBS_O_WORKDIR"
echo "Main PBS Log File: $PBS_O_WORKDIR/$MAIN_PBS_LOG_RELPATH"
echo "vLLM Serve Output Log: $PBS_O_WORKDIR/$VLLM_SERVE_LOG_RELPATH" # Indicate the specific log
echo "Server IP File: $PBS_O_WORKDIR/$SERVER_IP_FILE_RELPATH"
echo "Eval Type: {eval_type}" # Log eval type
echo "Run Name: {run_name if run_name else 'Error: Could not determine'}" # Log derived run name
echo "Target KVC Usage File: {target_kvc_file_path}" # Log the target path
echo "----------------------------"

# Go to the submission directory
cd $PBS_O_WORKDIR || {{ echo "Error changing to $PBS_O_WORKDIR"; exit 1; }}

# Ensure the logs directory exists (PBS might create it for -o, but good practice)
mkdir -p "{logs_subdir}" || {{ echo "Error creating logs directory {logs_subdir}"; exit 1; }}

# Ensure the vLLM log file is clean before starting
echo "Checking for existing vLLM serve log file..."
if [ -f "$VLLM_SERVE_LOG_RELPATH" ]; then
    echo "Removing existing file: $VLLM_SERVE_LOG_RELPATH"
    rm -f "$VLLM_SERVE_LOG_RELPATH"
fi

# Ensure Run Directory Exists
echo "Ensuring target run directory for KVC log exists..."
{create_run_dir_command} || {{ echo "Error creating target run directory for KVC log: {os.path.dirname(target_kvc_file_path)}"; exit 1; }}
echo "Directory ensured: {os.path.dirname(target_kvc_file_path)}"

# Activate Conda
echo "Sourcing Conda..."
source "{conda_init_script}" || {{ echo "Error sourcing conda"; exit 1; }}
echo "Activating Conda environment: {CONDA_ENV_NAME}..."
conda activate {CONDA_ENV_NAME} || {{ echo "Error activating conda env"; exit 1; }}
conda info | grep "active environment"

# Set Environment Variables
echo "Setting environment variables..."
{textwrap.indent(os.linesep.join(exports), '    ')}

# Get IP Address
echo "Retrieving host IP address..."
HOST_NAME=$(hostname -s)
HOST_IP=$(getent hosts "$HOST_NAME" | awk '{{print $1}}' | head -n 1 || hostname -i | awk '{{print $1}}') # Fallback
if [ -z "$HOST_IP" ]; then
   echo "Error: Unable to determine IP address." >&2 # Error to stderr (goes to pbs_log_file)
   echo "ERROR_NO_IP" > "$SERVER_IP_FILE_RELPATH"
   exit 1
fi
echo "Host IP: $HOST_IP"

# Find an available port
echo "Finding an available port..."
# Start with a port derived from the job ID to reduce chance of collisions
# Extract numeric part of PBS_JOBID (e.g., 10170350 from 10170350.pbs101)
JOB_NUM=$(echo $PBS_JOBID | cut -d. -f1)
# Use modulo 1000 to get a number between 0-999, then add to base port 8000
PORT_START=$((8000 + (JOB_NUM % 1000)))
PORT=$PORT_START
MAX_PORT=$((PORT_START + 100))  # Try up to 100 ports

while [[ $PORT -lt $MAX_PORT ]]; do
    echo "Checking port $PORT..."
    if ! nc -z localhost $PORT &>/dev/null; then
        echo "Port $PORT is available"
        break
    fi
    echo "Port $PORT is in use, trying next port"
    PORT=$((PORT + 1))
done

if [[ $PORT -ge $MAX_PORT ]]; then
    echo "Error: Could not find an available port in range $PORT_START-$MAX_PORT" >&2
    echo "ERROR_NO_PORT" > "$SERVER_IP_FILE_RELPATH"
    exit 1
fi

echo "Selected port: $PORT"
export PORT

# Write IP:PORT to file
echo "$HOST_IP:$PORT" > "$SERVER_IP_FILE_RELPATH"
echo "IP:PORT saved to $SERVER_IP_FILE_RELPATH"

# Start vLLM Server in Background using setsid
echo "Starting vLLM server in background..."
echo "Command: {vllm_base_command}"
echo "Output directed to: $VLLM_SERVE_LOG_RELPATH"

# Use setsid to run vllm in a new session and process group.
setsid {vllm_exec_command}

# Capture the PID of the background process (setsid)
VLLM_PID=$!
echo "vLLM server process group started with PID: $VLLM_PID"

# Brief check if the process started successfully
sleep 2 # Give it a moment to potentially fail immediately
if ! kill -0 $VLLM_PID > /dev/null 2>&1; then
    echo "Error: vLLM server process (PID $VLLM_PID) not found shortly after start." >&2
    echo "Check logs:" >&2
    echo "  vLLM output: $PBS_O_WORKDIR/$VLLM_SERVE_LOG_RELPATH" >&2
    echo "  PBS script log: $PBS_O_WORKDIR/$MAIN_PBS_LOG_RELPATH" >&2
    exit 1
fi

echo "[$(date)] vLLM Server started (PID: $VLLM_PID). Waiting for termination signal or job end..."

# Wait for the backgrounded vLLM process (or rather, the setsid leader) to finish.
wait $VLLM_PID
WAIT_EXIT_CODE=$?

echo "[$(date)] 'wait \\$VLLM_PID' command finished with exit code: $WAIT_EXIT_CODE."

# --- Delete vLLM Serve Log ---
# This happens after the wait command finishes, meaning the server process ended
# (either normally, via cancellation triggering cleanup, or error).
# We delete it regardless of exit code, as requested (delete once server.log is saved).
# The main server.log (-o target) should already contain most script execution logs.
echo "[$(date)] Attempting to delete vLLM serve log file: $VLLM_SERVE_LOG_RELPATH"
if [ -f "$VLLM_SERVE_LOG_RELPATH" ]; then
    rm -f "$VLLM_SERVE_LOG_RELPATH"
    if [ $? -eq 0 ]; then
        echo "Successfully deleted $VLLM_SERVE_LOG_RELPATH."
    else
        echo "Warning: Failed to delete $VLLM_SERVE_LOG_RELPATH." >&2
    fi
else
    echo "vLLM serve log file $VLLM_SERVE_LOG_RELPATH not found, nothing to delete."
fi
# ----------------------------

echo "--- PBS Server Job Finished ---"

# Explicitly exit with the wait command's status (optional, trap EXIT handles cleanup)
# exit $WAIT_EXIT_CODE
"""
    # Return the path to the specific log file vLLM writes to, relative to $PBS_O_WORKDIR
    return pbs_script_content, relative_server_ip_file, relative_pbs_log_file, relative_vllm_serve_log_file


def create_client_pbs_script(
    job_name_prefix: str,
    server_job_id: str,
    relative_server_ip_file: str, # Relative to $PBS_O_WORKDIR (includes logs_subdir)
    relative_vllm_serve_log_file: str, # Relative to $PBS_O_WORKDIR (includes logs_subdir)
    client_hours: int,
    client_gpus: int,
    client_mem: str,
    eval_type: str,
    eval_script_args: dict, # Contains eval args from YAML
    initial_wait_seconds: int,
    logs_subdir: str, # New argument
) -> str:
    """
    Creates the PBS script content for the evaluation client job.
    Paths are relative to $PBS_O_WORKDIR and include the logs_subdir.
    """
    # File paths are relative to $PBS_O_WORKDIR, inside logs_subdir
    client_job_name = f"{job_name_prefix}_client"
    relative_client_log_file = os.path.join(logs_subdir, f"{client_job_name}.log")
    # Use the passed relative paths for server files
    server_ip_file_to_check = relative_server_ip_file
    server_log_to_check = relative_vllm_serve_log_file # Client checks the specific vllm log
    # The main server PBS log (for debugging client-side if needed)
    relative_main_server_pbs_log = os.path.join(logs_subdir, f"{job_name_prefix}_server.log")

    user = os.environ.get("USER", "default_user")
    conda_init_script = CONDA_INIT_PATH.format(user=user)
    pbs_project = f"{PBS_PROJECT_PREFIX}-{user}"
    SERVER_READY_STRING = "Application startup complete."

    # --- Determine Resource Request ---
    # (Resource request logic remains the same)
    if eval_type == "sc_control":
        resource_select = "select=1:ncpus=2"
        mem_request = client_mem if client_mem else "8gb"
        resource_mem = f":mem={mem_request}"
        gpu_request_line = f"#PBS -l {resource_select}{resource_mem}"
        cuda_export = "# No GPU needed for sc_control client"
    else:
        client_gpus = max(1, client_gpus)
        resource_select = f"select=1:ngpus={client_gpus}"
        mem_request = client_mem if client_mem else "8gb"
        resource_mem = f":mem={mem_request}"
        gpu_request_line = f"#PBS -l {resource_select}{resource_mem}"
        cuda_export = f"export CUDA_VISIBLE_DEVICES=$(seq -s , 0 {client_gpus - 1})"

    # --- Construct Evaluation Command ---
    # Ensure paths in args are quoted if necessary
    quoted_eval_args = {}
    for k, v in eval_script_args.items():
        if isinstance(v, str):
            quoted_eval_args[k] = shlex.quote(v)
        else:
            quoted_eval_args[k] = v # Keep numbers, etc., as is

    # Build command using quoted args
    if eval_type == "similarity":
        eval_module = "slimsc.prune.evaluation.similarity_prune_eval"
        eval_command_parts = [
            "python", "-m", eval_module,
            f"--n_start {quoted_eval_args['n_start']}",
            f"--threshold {quoted_eval_args['threshold']}",
            f"--pruning_strategy {quoted_eval_args['pruning_strategy']}",
            f"--model_name {quoted_eval_args['model_name']}",
            f"--model_identifier {quoted_eval_args['model_identifier']}",
            f"--tokenizer_path {quoted_eval_args['tokenizer_path']}",
            "--vllm_url $VLLM_URL", # Use exported variable
            f"--dataset_name {quoted_eval_args['dataset_name']}",
        ]
    elif eval_type == "sc_control":
        eval_module = "slimsc.prune.evaluation.sc_control_eval"
        eval_command_parts = [
            "python", "-m", eval_module,
            f"--n_start {quoted_eval_args['n_start']}",
            f"--model_name {quoted_eval_args['model_name']}",
            f"--model_identifier {quoted_eval_args['model_identifier']}",
            f"--tokenizer_path {quoted_eval_args['tokenizer_path']}" if quoted_eval_args.get('tokenizer_path') else "",
            "--vllm_url $VLLM_URL", # Use exported variable
            f"--dataset_name {quoted_eval_args['dataset_name']}",
        ]
        eval_command_parts = [part for part in eval_command_parts if part] # Clean empty
    else:
        raise ValueError(f"Invalid eval_type '{eval_type}' in create_client_pbs_script")

    # Add common optional arguments using quoted_eval_args
    if quoted_eval_args.get("output_dir"):
        eval_command_parts.append(f"--output_dir {quoted_eval_args['output_dir']}")
    if quoted_eval_args.get("num_qns"):
        eval_command_parts.append(f"--num_qns {quoted_eval_args['num_qns']}")
    elif quoted_eval_args.get("iterations"):
        eval_command_parts.append(f"--iterations {quoted_eval_args['iterations']}")
    else:
        if quoted_eval_args.get("start"):
            eval_command_parts.append(f"--start {quoted_eval_args['start']}")
        if quoted_eval_args.get("end"):
            eval_command_parts.append(f"--end {quoted_eval_args['end']}")

    eval_command = " ".join(eval_command_parts)

    # --- Start PBS Script Content ---
    # Note: All paths referenced are relative to $PBS_O_WORKDIR
    pbs_script_content = f"""#!/bin/bash
{gpu_request_line}
#PBS -l walltime={client_hours}:00:00
#PBS -P {pbs_project}
#PBS -q normal
#PBS -N {client_job_name}
#PBS -j oe
#PBS -o {relative_client_log_file}
#PBS -W depend=after:{server_job_id}

# Define relative paths used within the script
SERVER_IP_FILE_RELPATH="{server_ip_file_to_check}"
SERVER_VLLM_LOG_RELPATH="{server_log_to_check}"
SERVER_PBS_LOG_RELPATH="{relative_main_server_pbs_log}"
CLIENT_LOG_RELPATH="{relative_client_log_file}"

export SERVER_JOB_ID_TO_CANCEL="{server_job_id}"

echo "--- PBS Client Job Start ---"
echo "Job ID: $PBS_JOBID"
echo "Job Name: {client_job_name}"
echo "Depends on Server Job ID: {server_job_id}"
echo "Evaluation Type: {eval_type}"
echo "Running on host: $(hostname)"
echo "PBS work directory: $PBS_O_WORKDIR"
echo "Client Log File: $PBS_O_WORKDIR/$CLIENT_LOG_RELPATH"
echo "Reading Server IP From: $PBS_O_WORKDIR/$SERVER_IP_FILE_RELPATH"
echo "Checking Server Output Log: $PBS_O_WORKDIR/$SERVER_VLLM_LOG_RELPATH" # Client checks this specific log
echo "Project Root Relative Path: {PROJECT_ROOT_REL_PATH}"
echo "Server Job to Cancel on Success: $SERVER_JOB_ID_TO_CANCEL"
echo "Server Ready String to Check: '{SERVER_READY_STRING}'"
echo "----------------------------"

cd $PBS_O_WORKDIR || {{ echo "Error changing to $PBS_O_WORKDIR"; exit 1; }}
echo "Current directory: $(pwd)"

# Ensure the logs directory exists (should be created by server, but belt-and-suspenders)
mkdir -p "{logs_subdir}" || {{ echo "Error ensuring logs directory {logs_subdir} exists"; exit 1; }}

# --- Conda Activation ---
echo "Sourcing Conda..."
source "{conda_init_script}" || {{ echo "Error sourcing conda"; exit 1; }}
echo "Activating Conda environment: {CONDA_ENV_NAME}..."
conda activate {CONDA_ENV_NAME} || {{ echo "Error activating conda env"; exit 1; }}
conda info | grep "active environment"
{cuda_export}

INITIAL_WAIT_SECONDS={initial_wait_seconds}
if [ "$INITIAL_WAIT_SECONDS" -gt 0 ]; then
    echo "[$(date)] Starting initial wait period of $INITIAL_WAIT_SECONDS seconds before polling server..."
    sleep $INITIAL_WAIT_SECONDS
    echo "[$(date)] Initial wait finished."
else
    echo "[$(date)] No initial wait period configured (or set to 0)."
fi

# --- Wait for Server IP File (Phase 1) ---
echo "Waiting for server IP file: $SERVER_IP_FILE_RELPATH"
MAX_IP_WAIT_SEC=180 # 3 minutes timeout for IP file
IP_WAIT_INTERVAL=60 # Check less frequently now
elapsed_ip_wait=0
server_ip_found=0
while [ $server_ip_found -eq 0 ]; do
    # Check if server job still exists
    qstat "$SERVER_JOB_ID_TO_CANCEL" > /dev/null 2>&1
    SERVER_JOB_EXISTS=$?
    if [ $SERVER_JOB_EXISTS -ne 0 ]; then
         echo "[$(date)] Error: Server job $SERVER_JOB_ID_TO_CANCEL no longer exists while waiting for IP file '$SERVER_IP_FILE_RELPATH'." >&2
         # Optional: Check server logs for early failure clues
         vllm_server_log="$SERVER_VLLM_LOG_RELPATH" # vLLM log might have been deleted already
         main_pbs_server_log="$SERVER_PBS_LOG_RELPATH"
         if [ -f "$vllm_server_log" ]; then echo "Last lines of vLLM log ($vllm_server_log):"; tail -n 20 "$vllm_server_log"; else echo "vLLM log ($vllm_server_log) not found or deleted by server."; fi >&2
         if [ -f "$main_pbs_server_log" ]; then echo "Last lines of main server PBS log ($main_pbs_server_log):"; tail -n 20 "$main_pbs_server_log"; else echo "Main server PBS log ($main_pbs_server_log) not found."; fi >&2
         exit 1
    fi

    # Check if IP file exists and is non-empty
    if [ -s "$SERVER_IP_FILE_RELPATH" ]; then
        # Check if file contains error marker written by server script
        if grep -q "ERROR_NO_IP" "$SERVER_IP_FILE_RELPATH"; then
            echo "[$(date)] Error: Server IP file '$SERVER_IP_FILE_RELPATH' contains error marker." >&2
            exit 1
        fi
        echo "[$(date)] Found non-empty server IP file: $SERVER_IP_FILE_RELPATH."
        server_ip_found=1
    else
        # Check for timeout
        if [ $elapsed_ip_wait -ge $MAX_IP_WAIT_SEC ]; then
            echo "[$(date)] Error: Timeout ($MAX_IP_WAIT_SEC sec) waiting for non-empty server IP file $SERVER_IP_FILE_RELPATH" >&2
            echo "Server job $SERVER_JOB_ID_TO_CANCEL status:" >&2
            qstat "$SERVER_JOB_ID_TO_CANCEL" >&2 || echo "Server job $SERVER_JOB_ID_TO_CANCEL not found by qstat." >&2
            exit 1
        fi
        echo "[$(date)] Waiting for $SERVER_IP_FILE_RELPATH to be created/populated by server job $SERVER_JOB_ID_TO_CANCEL... ($elapsed_ip_wait/$MAX_IP_WAIT_SEC sec)"
        sleep $IP_WAIT_INTERVAL
        elapsed_ip_wait=$((elapsed_ip_wait + IP_WAIT_INTERVAL))
    fi
done

# Read IP and set URL
SERVER_IP=$(cat "$SERVER_IP_FILE_RELPATH")
if [ -z "$SERVER_IP" ] || [ "$SERVER_IP" == "ERROR_NO_IP" ] || [ "$SERVER_IP" == "ERROR_NO_PORT" ]; then # Check for both error types
    echo "[$(date)] Error: Server IP file contains error indicator: '$SERVER_IP'" >&2
    exit 1
fi

# Check if it contains both IP and port in format IP:PORT
if [[ "$SERVER_IP" == *":"* ]]; then
    # Extract the port from the IP:PORT format
    SERVER_PORT=$(echo "$SERVER_IP" | cut -d':' -f2)
    SERVER_IP=$(echo "$SERVER_IP" | cut -d':' -f1)
    export VLLM_URL="http://${{SERVER_IP}}:${{SERVER_PORT}}"
    echo "Read Server IP: $SERVER_IP, Port: $SERVER_PORT"
else
    # Fallback to default port 8000 for backward compatibility
    export VLLM_URL="http://${{SERVER_IP}}:8000"
    echo "Read Server IP: $SERVER_IP (using default port 8000)"
fi
echo "Set VLLM_URL=$VLLM_URL"

# --- Wait for Server Ready String in Log (Phase 2) ---
# IMPORTANT: The server might delete SERVER_VLLM_LOG_RELPATH upon finishing.
# The client needs to see the "ready" string before the server finishes and deletes the log.
# If the server starts fast and the client has a delay, this check might fail after the server exits.
# We add a check to see if the server job still exists during the wait loop.
echo "Waiting for vLLM server to be ready (checking for '{SERVER_READY_STRING}' in $SERVER_VLLM_LOG_RELPATH)..."
MAX_LOG_WAIT_SEC=720 # 12 minutes total timeout for server to become ready
LOG_WAIT_INTERVAL=30
elapsed_log_wait=0
server_ready=0

while [ $server_ready -eq 0 ]; do
    # Check if server job still exists before checking the log
    qstat "$SERVER_JOB_ID_TO_CANCEL" > /dev/null 2>&1
    SERVER_JOB_EXISTS=$?
    if [ $SERVER_JOB_EXISTS -ne 0 ]; then
         echo "[$(date)] Warning: Server job $SERVER_JOB_ID_TO_CANCEL no longer exists while waiting for ready string in '$SERVER_VLLM_LOG_RELPATH'." >&2
         echo "The vLLM log might have been deleted by the server upon exit." >&2
         echo "Assuming server might have been ready if IP file was created." >&2
         echo "Proceeding with caution - evaluation may fail if server wasn't actually ready." >&2
         # Decide whether to proceed or fail here. Proceeding cautiously.
         # If we proceed, the eval command will likely fail quickly if the server isn't up.
         server_ready=1 # Break the loop and try to run eval
         continue
    fi

    # Check if the specific vLLM log file exists and contains the ready string
    # Use -F for fixed string search, -q for quiet (just exit status)
    if [ -f "$SERVER_VLLM_LOG_RELPATH" ] && grep -qF "{SERVER_READY_STRING}" "$SERVER_VLLM_LOG_RELPATH"; then
        echo "[$(date)] Found '{SERVER_READY_STRING}' in $SERVER_VLLM_LOG_RELPATH. Server is ready."
        server_ready=1
    else
        # Check for total timeout
        if [ $elapsed_log_wait -ge $MAX_LOG_WAIT_SEC ]; then
            echo "[$(date)] Error: Timeout ($MAX_LOG_WAIT_SEC sec) waiting for '{SERVER_READY_STRING}' in $SERVER_VLLM_LOG_RELPATH." >&2
             # Check logs upon timeout
             vllm_server_log="$SERVER_VLLM_LOG_RELPATH"
             main_pbs_server_log="$SERVER_PBS_LOG_RELPATH"
             echo "Server job $SERVER_JOB_ID_TO_CANCEL status:" >&2
             qstat "$SERVER_JOB_ID_TO_CANCEL" >&2 || echo "Server job $SERVER_JOB_ID_TO_CANCEL not found by qstat." >&2
             if [ -f "$vllm_server_log" ]; then echo "Last lines of vLLM log ($vllm_server_log):"; tail -n 30 "$vllm_server_log"; else echo "vLLM log ($vllm_server_log) not found (possibly deleted by server)."; fi >&2
             if [ -f "$main_pbs_server_log" ]; then echo "Last lines of main server PBS log ($main_pbs_server_log):"; tail -n 30 "$main_pbs_server_log"; else echo "Main server PBS log ($main_pbs_server_log) not found."; fi >&2
            exit 1
        fi

        # Log file might not exist yet, or string not found, or server job might be starting up
        if [ ! -f "$SERVER_VLLM_LOG_RELPATH" ]; then
            echo "[$(date)] Waiting for server output log '$SERVER_VLLM_LOG_RELPATH' to appear... ($elapsed_log_wait/$MAX_LOG_WAIT_SEC sec)"
        else
            echo "[$(date)] Checking server output log '$SERVER_VLLM_LOG_RELPATH' for ready string... ($elapsed_log_wait/$MAX_LOG_WAIT_SEC sec)"
            # Optional: Display last few lines of the log while waiting?
            # echo "--- Last 5 lines of $SERVER_VLLM_LOG_RELPATH ---"; tail -n 5 "$SERVER_VLLM_LOG_RELPATH"; echo "--- End ---"
        fi
        sleep $LOG_WAIT_INTERVAL
        elapsed_log_wait=$((elapsed_log_wait + LOG_WAIT_INTERVAL))
    fi
done

# --- Run Evaluation ---
echo "[$(date)] Server presumed ready. Changing to project root: {PROJECT_ROOT_REL_PATH}"
cd "{PROJECT_ROOT_REL_PATH}" || {{ echo "Error changing directory to project root"; exit 1; }}
echo "Current directory for python execution: $(pwd)"

echo "[$(date)] Running evaluation command..."
echo "Command: {eval_command}"
    {textwrap.indent(eval_command, '    ')} # Execute the command
EVAL_EXIT_CODE=$?

echo "[$(date)] Evaluation script exited with code: $EVAL_EXIT_CODE"

# --- Attempt Server Cancellation ONLY if Eval Succeeded ---
if [ $EVAL_EXIT_CODE -eq 0 ]; then
    echo "[$(date)] Evaluation successful. Attempting to cancel server job: $SERVER_JOB_ID_TO_CANCEL"
    qdel $SERVER_JOB_ID_TO_CANCEL
    QDEL_EXIT_CODE=$?
    if [ $QDEL_EXIT_CODE -eq 0 ]; then
        echo "Successfully sent cancellation request for server job $SERVER_JOB_ID_TO_CANCEL."
    else
        # Check if it's already gone
        if ! qstat $SERVER_JOB_ID_TO_CANCEL > /dev/null 2>&1; then
             echo "qdel failed, but server job $SERVER_JOB_ID_TO_CANCEL seems to be already completed or deleted."
        else
             echo "Warning: qdel command for server job $SERVER_JOB_ID_TO_CANCEL exited with code $QDEL_EXIT_CODE. Job might require manual cancellation." >&2
        fi
    fi
else
    echo "[$(date)] Evaluation script failed (exit code $EVAL_EXIT_CODE). Server job $SERVER_JOB_ID_TO_CANCEL will NOT be cancelled automatically." >&2
    exit $EVAL_EXIT_CODE # Exit with the evaluation script's error code
fi

echo "--- PBS Client Job Finished ---"
# Exit with the evaluation script's exit code (0 if successful)
exit $EVAL_EXIT_CODE
"""
    return pbs_script_content


def write_pbs_script(job_name_prefix: str, pbs_script_content: str, suffix: str, workdir: str, logs_subdir: str) -> str:
    """Writes the PBS script content to a file in the specified logs subdirectory."""
    # workdir is the base script directory, logs_subdir is the relative subdir name
    log_path_base = os.path.join(workdir, logs_subdir)
    # Ensure the target log directory exists (main_yaml should also do this)
    os.makedirs(log_path_base, exist_ok=True)
    pbs_script_path = os.path.join(log_path_base, f"{job_name_prefix}_{suffix}.pbs")
    try:
        with open(pbs_script_path, "w") as f:
            f.write(pbs_script_content)
        print(f"PBS script written to: {pbs_script_path}")
        return pbs_script_path # Return the full path to the script
    except IOError as e:
        print(f"Error writing PBS script {pbs_script_path}: {e}")
        sys.exit(1)


def submit_pbs_job(pbs_script_path: str) -> str | None:
    """
    Submits the PBS job. Assumes pbs_script_path is the correct location
    of the script (e.g., inside the logs directory). qsub should be run
    from the parent directory of the logs dir (the script dir).
    """
    submit_command = ["qsub", pbs_script_path]
    print(f"Submitting command: {' '.join(submit_command)}")
    try:
        # Run qsub from the directory containing the script and the logs subdir.
        # $PBS_O_WORKDIR will be set to this directory.
        submission_dir = os.path.dirname(os.path.dirname(pbs_script_path)) # Go up one level from logs/script.pbs
        print(f"Running qsub from directory: {submission_dir}")
        process = subprocess.Popen(
            submit_command, stdout=subprocess.PIPE, stderr=subprocess.PIPE, cwd=submission_dir
        )
        stdout, stderr = process.communicate()

        if process.returncode != 0:
            print(f"Error submitting job {pbs_script_path}:")
            print(f"Stdout: {stdout.decode()}")
            print(f"Stderr: {stderr.decode()}")
            return None

        job_id = stdout.decode().strip()
        if not job_id:
             print(f"Error: qsub for {pbs_script_path} succeeded but returned no job ID.")
             print(f"Stderr: {stderr.decode()}")
             return None
        print(f"PBS Job submitted: {pbs_script_path} -> Job ID: {job_id}")
        return job_id
    except Exception as e:
        print(f"Exception during job submission for {pbs_script_path}: {e}")
        return None


def get_config_value(cfg, keys, default=None):
    """Safely get a nested value from a dictionary."""
    val = cfg
    try:
        for key in keys:
            val = val[key]
        # Handle cases where YAML might have 'null' explicitly
        if val is None and default is not None:
             return default
        return val
    except (KeyError, TypeError):
        return default


def validate_job_config(job_config, job_name_prefix, eval_type):
     """Checks for essential keys in the job config dictionary."""
     if not get_config_value(job_config, ['model_path']):
         print(f"Error: 'model_path' missing for job '{job_name_prefix}'. Skipping.")
         return False

     eval_cfg = job_config.get('eval', {})
     required_eval_args = ['n_start', 'model_name', 'model_identifier', 'dataset_name']
     if eval_type == 'similarity':
         required_eval_args.extend(['threshold', 'pruning_strategy', 'tokenizer_path'])
     # Add checks for sc_control if needed, e.g., model_identifier might be optional

     missing_args = [arg for arg in required_eval_args if arg not in eval_cfg]
     if missing_args:
         print(f"Error: Missing required eval arguments for job '{job_name_prefix}' (type: {eval_type}): {missing_args}. Skipping.")
         return False
     return True


def main_yaml():
    """Main function to orchestrate job submission from YAML."""
    # Determine the directory where this script is located
    script_dir = os.path.dirname(os.path.abspath(__file__))
    print(f"Running submission script from: {script_dir}")

    parser = argparse.ArgumentParser(
        description="Submit multiple two-stage PBS jobs defined in a YAML file.",
        formatter_class=argparse.ArgumentDefaultsHelpFormatter
    )
    parser.add_argument(
        "--config", "-c", default="experiments.yaml",
        help="Path to the YAML configuration file (relative to script location)."
    )
    parser.add_argument(
        "--jobid_file", default=DEFAULT_JOBID_FILE,
        help="File to track the last client job ID for chaining (relative to script location)."
             " Set to '' to disable chaining between runs."
    )
    parser.add_argument(
        "--start_job_index", type=int, default=0,
        help="0-based index of the job in the YAML file to start processing from."
    )
    parser.add_argument(
        "--max_jobs", type=int, default=None,
        help="Maximum number of jobs to process from the YAML file starting at start_job_index."
    )

    cli_args = parser.parse_args()

    # Construct absolute paths for config and jobid file relative to script dir
    config_path = os.path.join(script_dir, cli_args.config)
    jobid_file_path = os.path.join(script_dir, cli_args.jobid_file) if cli_args.jobid_file else None

    # --- Create Logs Directory ---
    logs_dir_abs_path = os.path.join(script_dir, LOGS_DIR_NAME)
    try:
        os.makedirs(logs_dir_abs_path, exist_ok=True)
        print(f"Ensured logs directory exists: {logs_dir_abs_path}")
    except OSError as e:
        print(f"Error creating logs directory {logs_dir_abs_path}: {e}")
        sys.exit(1)

    # --- Load YAML Config ---
    try:
        with open(config_path, 'r') as f:
            config = yaml.safe_load(f)
        if not isinstance(config, dict) or 'jobs' not in config or not isinstance(config['jobs'], list):
            print(f"Error: YAML file '{config_path}' must contain a top-level 'jobs' list.")
            sys.exit(1)
    except FileNotFoundError:
        print(f"Error: YAML file not found: {config_path}")
        sys.exit(1)
    except yaml.YAMLError as e:
        print(f"Error parsing YAML file {config_path}: {e}")
        sys.exit(1)
    except Exception as e:
         print(f"An unexpected error occurred loading the YAML file: {e}")
         sys.exit(1)

    all_jobs = config.get('jobs', [])
    total_jobs_in_yaml = len(all_jobs)
    start_index = max(0, cli_args.start_job_index)
    end_index = total_jobs_in_yaml
    if cli_args.max_jobs is not None:
        end_index = min(start_index + cli_args.max_jobs, total_jobs_in_yaml)
    jobs_to_process = all_jobs[start_index:end_index]
    num_to_process = len(jobs_to_process)

    if num_to_process == 0:
        print("No jobs selected to process based on --start_job_index and --max_jobs.")
        sys.exit(0)

    print(f"Loaded {total_jobs_in_yaml} job definitions from {config_path}.")
    print(f"Processing {num_to_process} jobs (index {start_index} to {end_index - 1}).")

    # --- Read Previous Job ID for Chaining ---
    previous_client_jobid = None
    if jobid_file_path:
        previous_client_jobid = read_previous_jobid(jobid_file_path)
        if previous_client_jobid:
             print(f"Initial dependency for the first server job: {previous_client_jobid}")
        else:
             print(f"No previous job ID found in '{jobid_file_path}' or chaining disabled.")
    else:
        print("Job ID file not specified, chaining between runs is disabled.")

    # --- Loop Through Selected Jobs ---
    last_successful_client_id = None
    # workdir is where the script runs and where $PBS_O_WORKDIR will point
    workdir = script_dir

    for i, job_config in enumerate(jobs_to_process):
        current_job_index = start_index + i
        print(f"\n===== Processing Job {current_job_index + 1}/{total_jobs_in_yaml} =====")

        job_name_prefix = get_config_value(job_config, ['name_prefix'], f"yaml_job_{current_job_index+1}")
        eval_cfg = job_config.get('eval', {})
        eval_type = get_config_value(eval_cfg, ['type'])

        if not eval_type or eval_type not in ['similarity', 'sc_control']:
            print(f"Error: 'eval.type' missing or invalid ('{eval_type}') for job '{job_name_prefix}'. Must be 'similarity' or 'sc_control'. Skipping.")
            continue

        if not validate_job_config(job_config, job_name_prefix, eval_type):
             continue # Skip if essential config missing

        # Check for existing files in the target logs subdirectory
        if not check_existing_files(job_name_prefix, eval_type, workdir, LOGS_DIR_NAME):
             print(f"Skipping job '{job_name_prefix}' due to existing files.")
             continue

        # Extract parameters (using defaults where appropriate)
        model_path = get_config_value(job_config, ['model_path']) # Already validated
        server_cfg = job_config.get('server', {})
        tp_size = get_config_value(server_cfg, ['tensor_parallel_size'], 2)
        server_hours = get_config_value(server_cfg, ['hours'], 8)
        gpu_mem_util = get_config_value(server_cfg, ['gpu_memory_utilization']) # Allow None default
        enable_reasoning = get_config_value(server_cfg, ['enable_reasoning'], False)
        reasoning_parser = get_config_value(server_cfg, ['reasoning_parser'])
        no_vllm_use_v1_0 = get_config_value(server_cfg, ['no_vllm_use_v1_0'], False)
        vllm_use_v1 = not no_vllm_use_v1_0

        client_cfg = job_config.get('client', {})
        client_hours = get_config_value(client_cfg, ['hours'], 8)
        client_gpus = get_config_value(client_cfg, ['gpus'], 1)
        client_mem = get_config_value(client_cfg, ['mem'], "8gb")
        client_initial_delay_minutes = get_config_value(client_cfg, ['initial_delay_minutes'], 0) # Default 0
        client_initial_wait_seconds = int(client_initial_delay_minutes * 60)

        # --- Extract eval params needed for KVC path ---
        eval_output_dir = get_config_value(eval_cfg, ['output_dir'], os.path.join(os.path.expanduser("~"), "slimsc/prune/results"))
        eval_model_name = get_config_value(eval_cfg, ['model_name'])
        eval_dataset_name = get_config_value(eval_cfg, ['dataset_name'])
        eval_n_start = get_config_value(eval_cfg, ['n_start']) # Needed by both

        # --- Conditionally extract similarity params ---
        eval_pruning_strategy = None
        eval_threshold = None
        if eval_type == 'similarity':
            eval_pruning_strategy = get_config_value(eval_cfg, ['pruning_strategy'])
            eval_threshold = get_config_value(eval_cfg, ['threshold'])
            if None in [eval_pruning_strategy, eval_n_start, eval_threshold]:
                 print(f"Error: Missing similarity params (pruning_strategy, n_start, threshold) in eval config for job '{job_name_prefix}'. Skipping.")
                 continue
        elif eval_type == 'sc_control':
             if eval_n_start is None:
                 print(f"Error: Missing required 'n_start' in eval config for sc_control job '{job_name_prefix}'. Skipping.")
                 continue

        print(f"--- Job Details ({job_name_prefix}) ---")
        print(f"  Model: {model_path}")
        print(f"  Server: TP={tp_size}, Hours={server_hours}, Reasoning={enable_reasoning}")
        print(f"  Client: Type={eval_type}, Hours={client_hours}, GPUs={client_gpus if eval_type != 'sc_control' else 'N/A'}, Mem={client_mem}, Initial Delay={client_initial_delay_minutes}min")

        # --- Create and Submit Server ---
        # print(f"Dependency for this server: {previous_client_jobid if previous_client_jobid else 'None'}")
        # Pass logs_subdir name; returns relative paths including logs_subdir
        server_pbs_content, rel_server_ip_file, rel_pbs_server_log, rel_vllm_serve_log = create_server_pbs_script(
            job_name_prefix, model_path, tp_size, server_hours, gpu_mem_util,
            enable_reasoning, reasoning_parser, vllm_use_v1,
            dependency_job_id=None,
            logs_subdir=LOGS_DIR_NAME,
            eval_type=eval_type,
            base_output_dir=eval_output_dir,
            model_name=eval_model_name,
            dataset_name=eval_dataset_name,
            n_start=eval_n_start,
            pruning_strategy=eval_pruning_strategy,
            threshold=eval_threshold
        )
        # Write script into the logs directory
        server_pbs_path = write_pbs_script(job_name_prefix, server_pbs_content, "server", workdir, LOGS_DIR_NAME)
        # Submit the script (qsub runs from workdir)
        server_job_id = submit_pbs_job(server_pbs_path)

        if not server_job_id:
            print(f"Error submitting server job for '{job_name_prefix}'. Stopping further processing.")
            break # Or continue, depending on desired behavior

        # --- Create and Submit Client ---
        # Pass the relative vllm_serve_log file path (returned above) to the client script creator
        client_pbs_content = create_client_pbs_script(
            job_name_prefix, server_job_id,
            rel_server_ip_file, # Pass relative path
            rel_vllm_serve_log, # Pass relative path
            client_hours, client_gpus, client_mem,
            eval_type,
            eval_cfg,
            client_initial_wait_seconds,
            logs_subdir=LOGS_DIR_NAME # Pass the subdir name
        )
         # Write script into the logs directory
        client_pbs_path = write_pbs_script(job_name_prefix, client_pbs_content, "client", workdir, LOGS_DIR_NAME)
         # Submit the script (qsub runs from workdir)
        client_job_id = submit_pbs_job(client_pbs_path)

        if not client_job_id:
            print(f"Error submitting client job for '{job_name_prefix}'. Server job {server_job_id} may remain running.")
            print("Stopping further processing.")
            # Optional: Automatically cancel the server if client submission fails
            print(f"Attempting to cancel server job {server_job_id} due to client submission failure...")
            subprocess.run(["qdel", server_job_id], check=False, capture_output=True) # Use check=False, capture output
            break # Or continue

        # --- SUCCESS ---
        print(f"Successfully submitted job pair for '{job_name_prefix}': Server={server_job_id}, Client={client_job_id}")
        previous_client_jobid = client_job_id
        last_successful_client_id = client_job_id
        time.sleep(1)

    # --- After Loop ---
    if jobid_file_path and last_successful_client_id:
        write_jobid(jobid_file_path, last_successful_client_id)
        print(f"\nSaved final successful client ID ({last_successful_client_id}) to {jobid_file_path} for next run.")
    elif jobid_file_path:
         print(f"\nNo client jobs were successfully submitted in this run. Job ID file '{jobid_file_path}' was not updated.")

    print("\n===== YAML Job Submission Finished =====")


if __name__ == "__main__":
    main_yaml()<|MERGE_RESOLUTION|>--- conflicted
+++ resolved
@@ -152,10 +152,7 @@
         "vllm", "serve", f'{quoted_model_path}',
         f"--tensor-parallel-size {tensor_parallel_size}",
         "--port $PORT", # Use dynamic PORT variable instead of hardcoded 8000
-<<<<<<< HEAD
-=======
         "--seed 42"
->>>>>>> 2c8c1436
     ]
     if gpu_memory_utilization is not None and 0 < gpu_memory_utilization <= 1:
          vllm_command_parts.append(f"--gpu-memory-utilization {gpu_memory_utilization}")
