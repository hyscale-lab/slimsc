# slimsc/prune/jobs/submit_jobs.py
import subprocess
import os
import sys
import argparse
import textwrap
import time
import yaml # Using YAML for configuration
import shlex # For quoting paths safely
from typing import Optional

# --- Configuration ---
# These paths are relative to where the PBS job starts ($PBS_O_WORKDIR),
# which will be the directory where this script is run (e.g., slimsc/prune/jobs/).
# Path to the project root directory (containing the 'slimsc' package)
PROJECT_ROOT_REL_PATH = "../../.."
# Default location for the job ID chaining file, relative to this script's location
DEFAULT_JOBID_FILE = ".last_client_jobid"
# Subdirectory name for logs, scripts, etc., relative to this script's location
LOGS_DIR_NAME = "logs"

# Conda configuration (adjust if necessary)
CONDA_INIT_PATH = "/home/users/ntu/{user}/miniconda3/etc/profile.d/conda.sh"
CONDA_ENV_NAME = "vllm"
# PBS Project configuration (adjust if necessary)
PBS_PROJECT_PREFIX = "personal"

LD_LIBRARY_EXPORT_COMMAND_TEMPLATE = 'export LD_LIBRARY_PATH="/home/users/ntu/{user}/miniconda3/envs/' + CONDA_ENV_NAME + '/lib/python3.12/site-packages/nvidia/cuda_nvrtc/lib:$LD_LIBRARY_PATH"'

# --- Helper Functions ---

def check_existing_files(job_name_prefix: str, eval_type: str, workdir: str, logs_subdir: str):
    """
    Check if potential output files exist in the logs subdirectory
    within the working directory and exit if they do.
    """
    log_path_base = os.path.join(workdir, logs_subdir)
    # Files expected in the logs subdirectory
    filenames = [
        os.path.join(log_path_base, f"{job_name_prefix}_server.pbs"),
        os.path.join(log_path_base, f"{job_name_prefix}_client.pbs"),
        os.path.join(log_path_base, f"{job_name_prefix}_server.log"),
        os.path.join(log_path_base, f"{job_name_prefix}_client.log"),
        os.path.join(log_path_base, f"{job_name_prefix}_vllm_serve.log"), # Check potential vllm log too
        os.path.join(log_path_base, f"{job_name_prefix}_server_ip.txt"),
    ]
    # Note: Actual evaluation output files depend on the --output_dir argument
    # passed to the eval script and how that script constructs paths.

    existing = [fname for fname in filenames if os.path.exists(fname)]
    if existing:
        print("Error: The following file(s) already exist in the target logs directory:")
        for fname in existing:
            print(f"  {fname}")
        print(f"Job Name Prefix: {job_name_prefix}")
        print(f"Target Directory: {log_path_base}")
        print("Please remove or rename them, or use a different name_prefix in the YAML.")
        # Returning False instead of exiting to allow loop continuation in main_yaml
        return False
    return True


def read_previous_jobid(filename: str) -> str | None:
    """Reads the last job ID from a file."""
    if filename and os.path.exists(filename):
        try:
            with open(filename, 'r') as f:
                job_id = f.read().strip()
                if job_id:
                    print(f"Found previous client job ID in {filename}: {job_id}")
                    return job_id
                else:
                    print(f"Warning: Job ID file {filename} is empty.")
                    return None
        except IOError as e:
            print(f"Warning: Could not read job ID file {filename}: {e}")
            return None
    return None


def write_jobid(filename: str, job_id: str):
    """Writes a job ID to a file, overwriting it."""
    if not filename:
        filename = DEFAULT_JOBID_FILE
    try:
        with open(filename, 'w') as f:
            f.write(job_id + '\n')
        print(f"Saved current client job ID {job_id} to {filename} for chaining.")
    except IOError as e:
        print(f"Warning: Could not write job ID to {filename}: {e}")


def create_server_pbs_script(
    job_name_prefix: str,
    model_path: str,
    tensor_parallel_size: int,
    server_hours: int,
    gpu_memory_utilization: float | None, # Allow None
    enable_reasoning: bool,
    reasoning_parser: str | None,
    vllm_use_v1: bool,
    dependency_job_id: str | None,
    logs_subdir: str,
    eval_type: str,
    base_output_dir: str,
    model_name: str,
    dataset_name: str,
    n_start: int,
    # --- Similarity specific (can be None if eval_type is sc_control) ---
    pruning_strategy: Optional[str],
    threshold: Optional[float],
) -> tuple[str, str, str, str]: # Return: pbs_script_content, relative_ip_file, relative_pbs_log_file, relative_vllm_serve_log_file
    """
    Creates the PBS script content for the vLLM server job.
    Paths returned are relative to the script's execution directory ($PBS_O_WORKDIR),
    including the logs_subdir.
    """
    # File paths relative to $PBS_O_WORKDIR, inside the logs_subdir
    server_job_name = f"{job_name_prefix}_server"
    relative_pbs_log_file = os.path.join(logs_subdir, f"{server_job_name}.log") # Main log for PBS script steps
    relative_vllm_serve_log_file = os.path.join(logs_subdir, f"{job_name_prefix}_vllm_serve.log") # Specific log for vllm serve output
    relative_server_ip_file = os.path.join(logs_subdir, f"{job_name_prefix}_server_ip.txt") # File for server IP

    run_name: Optional[str] = None
    if eval_type == "similarity":
        run_name = f"{pruning_strategy}_n{n_start}_thresh{threshold:.2f}"
    elif eval_type == "sc_control":
        # Assuming sc_control run_name is based on n_start
        run_name = f"sc_{n_start}_control"

    model_dataset_dir = os.path.join(base_output_dir, model_name, dataset_name, run_name)
    target_kvc_file_path = os.path.join(model_dataset_dir, "kvcache_usages.csv")
    quoted_target_kvc_file_path = shlex.quote(target_kvc_file_path)

    # Quote paths that might contain spaces or special characters for shell safety
    quoted_model_path = shlex.quote(model_path)
    quoted_reasoning_parser = shlex.quote(reasoning_parser) if reasoning_parser else None
    quoted_vllm_serve_log = shlex.quote(relative_vllm_serve_log_file)
    quoted_server_ip_file = shlex.quote(relative_server_ip_file)

    user = os.environ.get("USER", "default_user")
    conda_init_script = CONDA_INIT_PATH.format(user=user)
    pbs_project = f"{PBS_PROJECT_PREFIX}-{user}"
    formatted_ld_export_command = LD_LIBRARY_EXPORT_COMMAND_TEMPLATE.format(user=user)

    dependency_directive = ""
    if dependency_job_id:
        dependency_directive = f"#PBS -W depend=afterok:{dependency_job_id}"

    # Construct vLLM Command
    vllm_command_parts = [
        "vllm", "serve", f'{quoted_model_path}',
        f"--tensor-parallel-size {tensor_parallel_size}",
<<<<<<< HEAD
        "--port $PORT", # Use dynamic PORT variable instead of hardcoded 8000
=======
        "--port 8000", # Explicitly set port
        "--seed 42"
>>>>>>> 654f005a
    ]
    if gpu_memory_utilization is not None and 0 < gpu_memory_utilization <= 1:
         vllm_command_parts.append(f"--gpu-memory-utilization {gpu_memory_utilization}")
    if enable_reasoning:
        vllm_command_parts.append("--enable-reasoning")
    if quoted_reasoning_parser:
        vllm_command_parts.append(f'--reasoning-parser {quoted_reasoning_parser}')

    # The base command without redirection
    vllm_base_command = " ".join(vllm_command_parts)

    # Redirection using tee to capture stdout/stderr to the specific log file,
    # and run in the background (&)
    # Ensure the log directory exists before redirecting (although PBS should handle the main log dir)
    vllm_redirection = f"> >(tee -a {quoted_vllm_serve_log}) 2>&1 &"

    # Full command line to execute in the script
    vllm_exec_command = f"{vllm_base_command} {vllm_redirection}"
    # -----------------------------

    exports = [
        f"export CUDA_VISIBLE_DEVICES=$(seq -s , 0 {tensor_parallel_size - 1})",
        f"export KVC_USAGE_FILE={quoted_target_kvc_file_path}",
        formatted_ld_export_command,
    ]
    if not vllm_use_v1:
        exports.append("export VLLM_USE_V1=0")
    
    create_run_dir_command = f'mkdir -p {shlex.quote(os.path.dirname(target_kvc_file_path))}'

    # --- PBS Script Content ---
    # NOTE: All paths referenced inside the script now need to be relative to $PBS_O_WORKDIR
    # and include the logs_subdir prefix where appropriate.
    pbs_script_content = f"""#!/bin/bash
#PBS -l select=1:ngpus={tensor_parallel_size}
#PBS -l walltime={server_hours}:00:00
#PBS -P {pbs_project}
#PBS -q normal
#PBS -N {server_job_name}
#PBS -j oe
#PBS -o {relative_pbs_log_file}
{dependency_directive}

# Define relative paths used within the script
VLLM_SERVE_LOG_RELPATH="{relative_vllm_serve_log_file}"
SERVER_IP_FILE_RELPATH="{relative_server_ip_file}"
MAIN_PBS_LOG_RELPATH="{relative_pbs_log_file}"

# Function to clean up vLLM process on script exit/termination
cleanup() {{
    echo "[$(date)] Caught signal, attempting cleanup..."
    if [[ -n "$VLLM_PID" ]] && kill -0 $VLLM_PID > /dev/null 2>&1; then
        echo "Attempting to terminate vLLM server process group (PID: -$VLLM_PID)..."
        if kill -TERM -$VLLM_PID; then
            echo "Sent TERM signal to process group -$VLLM_PID."
            sleep 5
            if kill -0 -$VLLM_PID > /dev/null 2>&1; then
                echo "Process group -$VLLM_PID still running after TERM, sending KILL signal."
                kill -KILL -$VLLM_PID
            else
                echo "Process group -$VLLM_PID terminated gracefully."
            fi
        else
            echo "Failed to send TERM signal (maybe already stopped)."
        fi
    elif [[ -n "$VLLM_PID" ]]; then
         echo "vLLM server process (PID: $VLLM_PID) was not found during cleanup."
    else
         echo "VLLM_PID variable not set, cannot perform cleanup."
    fi
    echo "Cleanup function finished."
}}

# Trap signals (INTERRUPT, TERM, HUP, EXIT) to call the cleanup function
trap cleanup SIGINT SIGTERM SIGHUP EXIT

echo "--- PBS Server Job Start ---"
echo "Job ID: $PBS_JOBID"
echo "Job Name: {server_job_name}"
{f'echo "Depends on Job ID: {dependency_job_id}"' if dependency_job_id else ""}
echo "Running on host: $(hostname)"
echo "PBS work directory: $PBS_O_WORKDIR"
echo "Main PBS Log File: $PBS_O_WORKDIR/$MAIN_PBS_LOG_RELPATH"
echo "vLLM Serve Output Log: $PBS_O_WORKDIR/$VLLM_SERVE_LOG_RELPATH" # Indicate the specific log
echo "Server IP File: $PBS_O_WORKDIR/$SERVER_IP_FILE_RELPATH"
echo "Eval Type: {eval_type}" # Log eval type
echo "Run Name: {run_name if run_name else 'Error: Could not determine'}" # Log derived run name
echo "Target KVC Usage File: {target_kvc_file_path}" # Log the target path
echo "----------------------------"

# Go to the submission directory
cd $PBS_O_WORKDIR || {{ echo "Error changing to $PBS_O_WORKDIR"; exit 1; }}

# Ensure the logs directory exists (PBS might create it for -o, but good practice)
mkdir -p "{logs_subdir}" || {{ echo "Error creating logs directory {logs_subdir}"; exit 1; }}

# Ensure the vLLM log file is clean before starting
echo "Checking for existing vLLM serve log file..."
if [ -f "$VLLM_SERVE_LOG_RELPATH" ]; then
    echo "Removing existing file: $VLLM_SERVE_LOG_RELPATH"
    rm -f "$VLLM_SERVE_LOG_RELPATH"
fi

# Ensure Run Directory Exists
echo "Ensuring target run directory for KVC log exists..."
{create_run_dir_command} || {{ echo "Error creating target run directory for KVC log: {os.path.dirname(target_kvc_file_path)}"; exit 1; }}
echo "Directory ensured: {os.path.dirname(target_kvc_file_path)}"

# Activate Conda
echo "Sourcing Conda..."
source "{conda_init_script}" || {{ echo "Error sourcing conda"; exit 1; }}
echo "Activating Conda environment: {CONDA_ENV_NAME}..."
conda activate {CONDA_ENV_NAME} || {{ echo "Error activating conda env"; exit 1; }}
conda info | grep "active environment"

# Set Environment Variables
echo "Setting environment variables..."
{textwrap.indent(os.linesep.join(exports), '    ')}

# Get IP Address
echo "Retrieving host IP address..."
HOST_NAME=$(hostname -s)
HOST_IP=$(getent hosts "$HOST_NAME" | awk '{{print $1}}' | head -n 1 || hostname -i | awk '{{print $1}}') # Fallback
if [ -z "$HOST_IP" ]; then
   echo "Error: Unable to determine IP address." >&2 # Error to stderr (goes to pbs_log_file)
   echo "ERROR_NO_IP" > "$SERVER_IP_FILE_RELPATH"
   exit 1
fi
echo "Host IP: $HOST_IP"

# Find an available port
echo "Finding an available port..."
# Start with a port derived from the job ID to reduce chance of collisions
# Extract numeric part of PBS_JOBID (e.g., 10170350 from 10170350.pbs101)
JOB_NUM=$(echo $PBS_JOBID | cut -d. -f1)
# Use modulo 1000 to get a number between 0-999, then add to base port 8000
PORT_START=$((8000 + (JOB_NUM % 1000)))
PORT=$PORT_START
MAX_PORT=$((PORT_START + 100))  # Try up to 100 ports

while [[ $PORT -lt $MAX_PORT ]]; do
    echo "Checking port $PORT..."
    if ! nc -z localhost $PORT &>/dev/null; then
        echo "Port $PORT is available"
        break
    fi
    echo "Port $PORT is in use, trying next port"
    PORT=$((PORT + 1))
done

if [[ $PORT -ge $MAX_PORT ]]; then
    echo "Error: Could not find an available port in range $PORT_START-$MAX_PORT" >&2
    echo "ERROR_NO_PORT" > "$SERVER_IP_FILE_RELPATH"
    exit 1
fi

echo "Selected port: $PORT"
export PORT

# Write IP:PORT to file
echo "$HOST_IP:$PORT" > "$SERVER_IP_FILE_RELPATH"
echo "IP:PORT saved to $SERVER_IP_FILE_RELPATH"

# Start vLLM Server in Background using setsid
echo "Starting vLLM server in background..."
echo "Command: {vllm_base_command}"
echo "Output directed to: $VLLM_SERVE_LOG_RELPATH"

# Use setsid to run vllm in a new session and process group.
setsid {vllm_exec_command}

# Capture the PID of the background process (setsid)
VLLM_PID=$!
echo "vLLM server process group started with PID: $VLLM_PID"

# Brief check if the process started successfully
sleep 2 # Give it a moment to potentially fail immediately
if ! kill -0 $VLLM_PID > /dev/null 2>&1; then
    echo "Error: vLLM server process (PID $VLLM_PID) not found shortly after start." >&2
    echo "Check logs:" >&2
    echo "  vLLM output: $PBS_O_WORKDIR/$VLLM_SERVE_LOG_RELPATH" >&2
    echo "  PBS script log: $PBS_O_WORKDIR/$MAIN_PBS_LOG_RELPATH" >&2
    exit 1
fi

echo "[$(date)] vLLM Server started (PID: $VLLM_PID). Waiting for termination signal or job end..."

# Wait for the backgrounded vLLM process (or rather, the setsid leader) to finish.
wait $VLLM_PID
WAIT_EXIT_CODE=$?

echo "[$(date)] 'wait \\$VLLM_PID' command finished with exit code: $WAIT_EXIT_CODE."

# --- Delete vLLM Serve Log ---
# This happens after the wait command finishes, meaning the server process ended
# (either normally, via cancellation triggering cleanup, or error).
# We delete it regardless of exit code, as requested (delete once server.log is saved).
# The main server.log (-o target) should already contain most script execution logs.
echo "[$(date)] Attempting to delete vLLM serve log file: $VLLM_SERVE_LOG_RELPATH"
if [ -f "$VLLM_SERVE_LOG_RELPATH" ]; then
    rm -f "$VLLM_SERVE_LOG_RELPATH"
    if [ $? -eq 0 ]; then
        echo "Successfully deleted $VLLM_SERVE_LOG_RELPATH."
    else
        echo "Warning: Failed to delete $VLLM_SERVE_LOG_RELPATH." >&2
    fi
else
    echo "vLLM serve log file $VLLM_SERVE_LOG_RELPATH not found, nothing to delete."
fi
# ----------------------------

echo "--- PBS Server Job Finished ---"

# Explicitly exit with the wait command's status (optional, trap EXIT handles cleanup)
# exit $WAIT_EXIT_CODE
"""
    # Return the path to the specific log file vLLM writes to, relative to $PBS_O_WORKDIR
    return pbs_script_content, relative_server_ip_file, relative_pbs_log_file, relative_vllm_serve_log_file


def create_client_pbs_script(
    job_name_prefix: str,
    server_job_id: str,
    relative_server_ip_file: str, # Relative to $PBS_O_WORKDIR (includes logs_subdir)
    relative_vllm_serve_log_file: str, # Relative to $PBS_O_WORKDIR (includes logs_subdir)
    client_hours: int,
    client_gpus: int,
    client_mem: str,
    eval_type: str,
    eval_script_args: dict, # Contains eval args from YAML
    initial_wait_seconds: int,
    logs_subdir: str, # New argument
) -> str:
    """
    Creates the PBS script content for the evaluation client job.
    Paths are relative to $PBS_O_WORKDIR and include the logs_subdir.
    """
    # File paths are relative to $PBS_O_WORKDIR, inside logs_subdir
    client_job_name = f"{job_name_prefix}_client"
    relative_client_log_file = os.path.join(logs_subdir, f"{client_job_name}.log")
    # Use the passed relative paths for server files
    server_ip_file_to_check = relative_server_ip_file
    server_log_to_check = relative_vllm_serve_log_file # Client checks the specific vllm log
    # The main server PBS log (for debugging client-side if needed)
    relative_main_server_pbs_log = os.path.join(logs_subdir, f"{job_name_prefix}_server.log")

    user = os.environ.get("USER", "default_user")
    conda_init_script = CONDA_INIT_PATH.format(user=user)
    pbs_project = f"{PBS_PROJECT_PREFIX}-{user}"
    SERVER_READY_STRING = "Application startup complete."

    # --- Determine Resource Request ---
    # (Resource request logic remains the same)
    if eval_type == "sc_control":
        resource_select = "select=1:ncpus=2"
        mem_request = client_mem if client_mem else "8gb"
        resource_mem = f":mem={mem_request}"
        gpu_request_line = f"#PBS -l {resource_select}{resource_mem}"
        cuda_export = "# No GPU needed for sc_control client"
    else:
        client_gpus = max(1, client_gpus)
        resource_select = f"select=1:ngpus={client_gpus}"
        mem_request = client_mem if client_mem else "8gb"
        resource_mem = f":mem={mem_request}"
        gpu_request_line = f"#PBS -l {resource_select}{resource_mem}"
        cuda_export = f"export CUDA_VISIBLE_DEVICES=$(seq -s , 0 {client_gpus - 1})"

    # --- Construct Evaluation Command ---
    # Ensure paths in args are quoted if necessary
    quoted_eval_args = {}
    for k, v in eval_script_args.items():
        if isinstance(v, str):
            quoted_eval_args[k] = shlex.quote(v)
        else:
            quoted_eval_args[k] = v # Keep numbers, etc., as is

    # Build command using quoted args
    if eval_type == "similarity":
        eval_module = "slimsc.prune.evaluation.similarity_prune_eval"
        eval_command_parts = [
            "python", "-m", eval_module,
            f"--n_start {quoted_eval_args['n_start']}",
            f"--threshold {quoted_eval_args['threshold']}",
            f"--pruning_strategy {quoted_eval_args['pruning_strategy']}",
            f"--model_name {quoted_eval_args['model_name']}",
            f"--model_identifier {quoted_eval_args['model_identifier']}",
            f"--tokenizer_path {quoted_eval_args['tokenizer_path']}",
            "--vllm_url $VLLM_URL", # Use exported variable
            f"--dataset_name {quoted_eval_args['dataset_name']}",
        ]
    elif eval_type == "sc_control":
        eval_module = "slimsc.prune.evaluation.sc_control_eval"
        eval_command_parts = [
            "python", "-m", eval_module,
            f"--n_start {quoted_eval_args['n_start']}",
            f"--model_name {quoted_eval_args['model_name']}",
            f"--model_identifier {quoted_eval_args['model_identifier']}",
            f"--tokenizer_path {quoted_eval_args['tokenizer_path']}" if quoted_eval_args.get('tokenizer_path') else "",
            "--vllm_url $VLLM_URL", # Use exported variable
            f"--dataset_name {quoted_eval_args['dataset_name']}",
        ]
        eval_command_parts = [part for part in eval_command_parts if part] # Clean empty
    else:
        raise ValueError(f"Invalid eval_type '{eval_type}' in create_client_pbs_script")

    # Add common optional arguments using quoted_eval_args
    if quoted_eval_args.get("output_dir"):
        eval_command_parts.append(f"--output_dir {quoted_eval_args['output_dir']}")
    if quoted_eval_args.get("num_qns"):
        eval_command_parts.append(f"--num_qns {quoted_eval_args['num_qns']}")
    elif quoted_eval_args.get("iterations"):
        eval_command_parts.append(f"--iterations {quoted_eval_args['iterations']}")
    else:
        if quoted_eval_args.get("start"):
            eval_command_parts.append(f"--start {quoted_eval_args['start']}")
        if quoted_eval_args.get("end"):
            eval_command_parts.append(f"--end {quoted_eval_args['end']}")

    eval_command = " ".join(eval_command_parts)

    # --- Start PBS Script Content ---
    # Note: All paths referenced are relative to $PBS_O_WORKDIR
    pbs_script_content = f"""#!/bin/bash
{gpu_request_line}
#PBS -l walltime={client_hours}:00:00
#PBS -P {pbs_project}
#PBS -q normal
#PBS -N {client_job_name}
#PBS -j oe
#PBS -o {relative_client_log_file}
#PBS -W depend=after:{server_job_id}

# Define relative paths used within the script
SERVER_IP_FILE_RELPATH="{server_ip_file_to_check}"
SERVER_VLLM_LOG_RELPATH="{server_log_to_check}"
SERVER_PBS_LOG_RELPATH="{relative_main_server_pbs_log}"
CLIENT_LOG_RELPATH="{relative_client_log_file}"

export SERVER_JOB_ID_TO_CANCEL="{server_job_id}"

echo "--- PBS Client Job Start ---"
echo "Job ID: $PBS_JOBID"
echo "Job Name: {client_job_name}"
echo "Depends on Server Job ID: {server_job_id}"
echo "Evaluation Type: {eval_type}"
echo "Running on host: $(hostname)"
echo "PBS work directory: $PBS_O_WORKDIR"
echo "Client Log File: $PBS_O_WORKDIR/$CLIENT_LOG_RELPATH"
echo "Reading Server IP From: $PBS_O_WORKDIR/$SERVER_IP_FILE_RELPATH"
echo "Checking Server Output Log: $PBS_O_WORKDIR/$SERVER_VLLM_LOG_RELPATH" # Client checks this specific log
echo "Project Root Relative Path: {PROJECT_ROOT_REL_PATH}"
echo "Server Job to Cancel on Success: $SERVER_JOB_ID_TO_CANCEL"
echo "Server Ready String to Check: '{SERVER_READY_STRING}'"
echo "----------------------------"

cd $PBS_O_WORKDIR || {{ echo "Error changing to $PBS_O_WORKDIR"; exit 1; }}
echo "Current directory: $(pwd)"

# Ensure the logs directory exists (should be created by server, but belt-and-suspenders)
mkdir -p "{logs_subdir}" || {{ echo "Error ensuring logs directory {logs_subdir} exists"; exit 1; }}

# --- Conda Activation ---
echo "Sourcing Conda..."
source "{conda_init_script}" || {{ echo "Error sourcing conda"; exit 1; }}
echo "Activating Conda environment: {CONDA_ENV_NAME}..."
conda activate {CONDA_ENV_NAME} || {{ echo "Error activating conda env"; exit 1; }}
conda info | grep "active environment"
{cuda_export}

INITIAL_WAIT_SECONDS={initial_wait_seconds}
if [ "$INITIAL_WAIT_SECONDS" -gt 0 ]; then
    echo "[$(date)] Starting initial wait period of $INITIAL_WAIT_SECONDS seconds before polling server..."
    sleep $INITIAL_WAIT_SECONDS
    echo "[$(date)] Initial wait finished."
else
    echo "[$(date)] No initial wait period configured (or set to 0)."
fi

# --- Wait for Server IP File (Phase 1) ---
echo "Waiting for server IP file: $SERVER_IP_FILE_RELPATH"
MAX_IP_WAIT_SEC=180 # 3 minutes timeout for IP file
IP_WAIT_INTERVAL=60 # Check less frequently now
elapsed_ip_wait=0
server_ip_found=0
while [ $server_ip_found -eq 0 ]; do
    # Check if server job still exists
    qstat "$SERVER_JOB_ID_TO_CANCEL" > /dev/null 2>&1
    SERVER_JOB_EXISTS=$?
    if [ $SERVER_JOB_EXISTS -ne 0 ]; then
         echo "[$(date)] Error: Server job $SERVER_JOB_ID_TO_CANCEL no longer exists while waiting for IP file '$SERVER_IP_FILE_RELPATH'." >&2
         # Optional: Check server logs for early failure clues
         vllm_server_log="$SERVER_VLLM_LOG_RELPATH" # vLLM log might have been deleted already
         main_pbs_server_log="$SERVER_PBS_LOG_RELPATH"
         if [ -f "$vllm_server_log" ]; then echo "Last lines of vLLM log ($vllm_server_log):"; tail -n 20 "$vllm_server_log"; else echo "vLLM log ($vllm_server_log) not found or deleted by server."; fi >&2
         if [ -f "$main_pbs_server_log" ]; then echo "Last lines of main server PBS log ($main_pbs_server_log):"; tail -n 20 "$main_pbs_server_log"; else echo "Main server PBS log ($main_pbs_server_log) not found."; fi >&2
         exit 1
    fi

    # Check if IP file exists and is non-empty
    if [ -s "$SERVER_IP_FILE_RELPATH" ]; then
        # Check if file contains error marker written by server script
        if grep -q "ERROR_NO_IP" "$SERVER_IP_FILE_RELPATH"; then
            echo "[$(date)] Error: Server IP file '$SERVER_IP_FILE_RELPATH' contains error marker." >&2
            exit 1
        fi
        echo "[$(date)] Found non-empty server IP file: $SERVER_IP_FILE_RELPATH."
        server_ip_found=1
    else
        # Check for timeout
        if [ $elapsed_ip_wait -ge $MAX_IP_WAIT_SEC ]; then
            echo "[$(date)] Error: Timeout ($MAX_IP_WAIT_SEC sec) waiting for non-empty server IP file $SERVER_IP_FILE_RELPATH" >&2
            echo "Server job $SERVER_JOB_ID_TO_CANCEL status:" >&2
            qstat "$SERVER_JOB_ID_TO_CANCEL" >&2 || echo "Server job $SERVER_JOB_ID_TO_CANCEL not found by qstat." >&2
            exit 1
        fi
        echo "[$(date)] Waiting for $SERVER_IP_FILE_RELPATH to be created/populated by server job $SERVER_JOB_ID_TO_CANCEL... ($elapsed_ip_wait/$MAX_IP_WAIT_SEC sec)"
        sleep $IP_WAIT_INTERVAL
        elapsed_ip_wait=$((elapsed_ip_wait + IP_WAIT_INTERVAL))
    fi
done

# Read IP and set URL
SERVER_IP=$(cat "$SERVER_IP_FILE_RELPATH")
if [ -z "$SERVER_IP" ] || [ "$SERVER_IP" == "ERROR_NO_IP" ] || [ "$SERVER_IP" == "ERROR_NO_PORT" ]; then # Check for both error types
    echo "[$(date)] Error: Server IP file contains error indicator: '$SERVER_IP'" >&2
    exit 1
fi

# Check if it contains both IP and port in format IP:PORT
if [[ "$SERVER_IP" == *":"* ]]; then
    # Extract the port from the IP:PORT format
    SERVER_PORT=$(echo "$SERVER_IP" | cut -d':' -f2)
    SERVER_IP=$(echo "$SERVER_IP" | cut -d':' -f1)
    export VLLM_URL="http://${{SERVER_IP}}:${{SERVER_PORT}}"
    echo "Read Server IP: $SERVER_IP, Port: $SERVER_PORT"
else
    # Fallback to default port 8000 for backward compatibility
    export VLLM_URL="http://${{SERVER_IP}}:8000"
    echo "Read Server IP: $SERVER_IP (using default port 8000)"
fi
echo "Set VLLM_URL=$VLLM_URL"

# --- Wait for Server Ready String in Log (Phase 2) ---
# IMPORTANT: The server might delete SERVER_VLLM_LOG_RELPATH upon finishing.
# The client needs to see the "ready" string before the server finishes and deletes the log.
# If the server starts fast and the client has a delay, this check might fail after the server exits.
# We add a check to see if the server job still exists during the wait loop.
echo "Waiting for vLLM server to be ready (checking for '{SERVER_READY_STRING}' in $SERVER_VLLM_LOG_RELPATH)..."
MAX_LOG_WAIT_SEC=720 # 12 minutes total timeout for server to become ready
LOG_WAIT_INTERVAL=30
elapsed_log_wait=0
server_ready=0

while [ $server_ready -eq 0 ]; do
    # Check if server job still exists before checking the log
    qstat "$SERVER_JOB_ID_TO_CANCEL" > /dev/null 2>&1
    SERVER_JOB_EXISTS=$?
    if [ $SERVER_JOB_EXISTS -ne 0 ]; then
         echo "[$(date)] Warning: Server job $SERVER_JOB_ID_TO_CANCEL no longer exists while waiting for ready string in '$SERVER_VLLM_LOG_RELPATH'." >&2
         echo "The vLLM log might have been deleted by the server upon exit." >&2
         echo "Assuming server might have been ready if IP file was created." >&2
         echo "Proceeding with caution - evaluation may fail if server wasn't actually ready." >&2
         # Decide whether to proceed or fail here. Proceeding cautiously.
         # If we proceed, the eval command will likely fail quickly if the server isn't up.
         server_ready=1 # Break the loop and try to run eval
         continue
    fi

    # Check if the specific vLLM log file exists and contains the ready string
    # Use -F for fixed string search, -q for quiet (just exit status)
    if [ -f "$SERVER_VLLM_LOG_RELPATH" ] && grep -qF "{SERVER_READY_STRING}" "$SERVER_VLLM_LOG_RELPATH"; then
        echo "[$(date)] Found '{SERVER_READY_STRING}' in $SERVER_VLLM_LOG_RELPATH. Server is ready."
        server_ready=1
    else
        # Check for total timeout
        if [ $elapsed_log_wait -ge $MAX_LOG_WAIT_SEC ]; then
            echo "[$(date)] Error: Timeout ($MAX_LOG_WAIT_SEC sec) waiting for '{SERVER_READY_STRING}' in $SERVER_VLLM_LOG_RELPATH." >&2
             # Check logs upon timeout
             vllm_server_log="$SERVER_VLLM_LOG_RELPATH"
             main_pbs_server_log="$SERVER_PBS_LOG_RELPATH"
             echo "Server job $SERVER_JOB_ID_TO_CANCEL status:" >&2
             qstat "$SERVER_JOB_ID_TO_CANCEL" >&2 || echo "Server job $SERVER_JOB_ID_TO_CANCEL not found by qstat." >&2
             if [ -f "$vllm_server_log" ]; then echo "Last lines of vLLM log ($vllm_server_log):"; tail -n 30 "$vllm_server_log"; else echo "vLLM log ($vllm_server_log) not found (possibly deleted by server)."; fi >&2
             if [ -f "$main_pbs_server_log" ]; then echo "Last lines of main server PBS log ($main_pbs_server_log):"; tail -n 30 "$main_pbs_server_log"; else echo "Main server PBS log ($main_pbs_server_log) not found."; fi >&2
            exit 1
        fi

        # Log file might not exist yet, or string not found, or server job might be starting up
        if [ ! -f "$SERVER_VLLM_LOG_RELPATH" ]; then
            echo "[$(date)] Waiting for server output log '$SERVER_VLLM_LOG_RELPATH' to appear... ($elapsed_log_wait/$MAX_LOG_WAIT_SEC sec)"
        else
            echo "[$(date)] Checking server output log '$SERVER_VLLM_LOG_RELPATH' for ready string... ($elapsed_log_wait/$MAX_LOG_WAIT_SEC sec)"
            # Optional: Display last few lines of the log while waiting?
            # echo "--- Last 5 lines of $SERVER_VLLM_LOG_RELPATH ---"; tail -n 5 "$SERVER_VLLM_LOG_RELPATH"; echo "--- End ---"
        fi
        sleep $LOG_WAIT_INTERVAL
        elapsed_log_wait=$((elapsed_log_wait + LOG_WAIT_INTERVAL))
    fi
done

# --- Run Evaluation ---
echo "[$(date)] Server presumed ready. Changing to project root: {PROJECT_ROOT_REL_PATH}"
cd "{PROJECT_ROOT_REL_PATH}" || {{ echo "Error changing directory to project root"; exit 1; }}
echo "Current directory for python execution: $(pwd)"

echo "[$(date)] Running evaluation command..."
echo "Command: {eval_command}"
    {textwrap.indent(eval_command, '    ')} # Execute the command
EVAL_EXIT_CODE=$?

echo "[$(date)] Evaluation script exited with code: $EVAL_EXIT_CODE"

# --- Attempt Server Cancellation ONLY if Eval Succeeded ---
if [ $EVAL_EXIT_CODE -eq 0 ]; then
    echo "[$(date)] Evaluation successful. Attempting to cancel server job: $SERVER_JOB_ID_TO_CANCEL"
    qdel $SERVER_JOB_ID_TO_CANCEL
    QDEL_EXIT_CODE=$?
    if [ $QDEL_EXIT_CODE -eq 0 ]; then
        echo "Successfully sent cancellation request for server job $SERVER_JOB_ID_TO_CANCEL."
    else
        # Check if it's already gone
        if ! qstat $SERVER_JOB_ID_TO_CANCEL > /dev/null 2>&1; then
             echo "qdel failed, but server job $SERVER_JOB_ID_TO_CANCEL seems to be already completed or deleted."
        else
             echo "Warning: qdel command for server job $SERVER_JOB_ID_TO_CANCEL exited with code $QDEL_EXIT_CODE. Job might require manual cancellation." >&2
        fi
    fi
else
    echo "[$(date)] Evaluation script failed (exit code $EVAL_EXIT_CODE). Server job $SERVER_JOB_ID_TO_CANCEL will NOT be cancelled automatically." >&2
    exit $EVAL_EXIT_CODE # Exit with the evaluation script's error code
fi

echo "--- PBS Client Job Finished ---"
# Exit with the evaluation script's exit code (0 if successful)
exit $EVAL_EXIT_CODE
"""
    return pbs_script_content


def write_pbs_script(job_name_prefix: str, pbs_script_content: str, suffix: str, workdir: str, logs_subdir: str) -> str:
    """Writes the PBS script content to a file in the specified logs subdirectory."""
    # workdir is the base script directory, logs_subdir is the relative subdir name
    log_path_base = os.path.join(workdir, logs_subdir)
    # Ensure the target log directory exists (main_yaml should also do this)
    os.makedirs(log_path_base, exist_ok=True)
    pbs_script_path = os.path.join(log_path_base, f"{job_name_prefix}_{suffix}.pbs")
    try:
        with open(pbs_script_path, "w") as f:
            f.write(pbs_script_content)
        print(f"PBS script written to: {pbs_script_path}")
        return pbs_script_path # Return the full path to the script
    except IOError as e:
        print(f"Error writing PBS script {pbs_script_path}: {e}")
        sys.exit(1)


def submit_pbs_job(pbs_script_path: str) -> str | None:
    """
    Submits the PBS job. Assumes pbs_script_path is the correct location
    of the script (e.g., inside the logs directory). qsub should be run
    from the parent directory of the logs dir (the script dir).
    """
    submit_command = ["qsub", pbs_script_path]
    print(f"Submitting command: {' '.join(submit_command)}")
    try:
        # Run qsub from the directory containing the script and the logs subdir.
        # $PBS_O_WORKDIR will be set to this directory.
        submission_dir = os.path.dirname(os.path.dirname(pbs_script_path)) # Go up one level from logs/script.pbs
        print(f"Running qsub from directory: {submission_dir}")
        process = subprocess.Popen(
            submit_command, stdout=subprocess.PIPE, stderr=subprocess.PIPE, cwd=submission_dir
        )
        stdout, stderr = process.communicate()

        if process.returncode != 0:
            print(f"Error submitting job {pbs_script_path}:")
            print(f"Stdout: {stdout.decode()}")
            print(f"Stderr: {stderr.decode()}")
            return None

        job_id = stdout.decode().strip()
        if not job_id:
             print(f"Error: qsub for {pbs_script_path} succeeded but returned no job ID.")
             print(f"Stderr: {stderr.decode()}")
             return None
        print(f"PBS Job submitted: {pbs_script_path} -> Job ID: {job_id}")
        return job_id
    except Exception as e:
        print(f"Exception during job submission for {pbs_script_path}: {e}")
        return None


def get_config_value(cfg, keys, default=None):
    """Safely get a nested value from a dictionary."""
    val = cfg
    try:
        for key in keys:
            val = val[key]
        # Handle cases where YAML might have 'null' explicitly
        if val is None and default is not None:
             return default
        return val
    except (KeyError, TypeError):
        return default


def validate_job_config(job_config, job_name_prefix, eval_type):
     """Checks for essential keys in the job config dictionary."""
     if not get_config_value(job_config, ['model_path']):
         print(f"Error: 'model_path' missing for job '{job_name_prefix}'. Skipping.")
         return False

     eval_cfg = job_config.get('eval', {})
     required_eval_args = ['n_start', 'model_name', 'model_identifier', 'dataset_name']
     if eval_type == 'similarity':
         required_eval_args.extend(['threshold', 'pruning_strategy', 'tokenizer_path'])
     # Add checks for sc_control if needed, e.g., model_identifier might be optional

     missing_args = [arg for arg in required_eval_args if arg not in eval_cfg]
     if missing_args:
         print(f"Error: Missing required eval arguments for job '{job_name_prefix}' (type: {eval_type}): {missing_args}. Skipping.")
         return False
     return True


def main_yaml():
    """Main function to orchestrate job submission from YAML."""
    # Determine the directory where this script is located
    script_dir = os.path.dirname(os.path.abspath(__file__))
    print(f"Running submission script from: {script_dir}")

    parser = argparse.ArgumentParser(
        description="Submit multiple two-stage PBS jobs defined in a YAML file.",
        formatter_class=argparse.ArgumentDefaultsHelpFormatter
    )
    parser.add_argument(
        "--config", "-c", default="experiments.yaml",
        help="Path to the YAML configuration file (relative to script location)."
    )
    parser.add_argument(
        "--jobid_file", default=DEFAULT_JOBID_FILE,
        help="File to track the last client job ID for chaining (relative to script location)."
             " Set to '' to disable chaining between runs."
    )
    parser.add_argument(
        "--start_job_index", type=int, default=0,
        help="0-based index of the job in the YAML file to start processing from."
    )
    parser.add_argument(
        "--max_jobs", type=int, default=None,
        help="Maximum number of jobs to process from the YAML file starting at start_job_index."
    )

    cli_args = parser.parse_args()

    # Construct absolute paths for config and jobid file relative to script dir
    config_path = os.path.join(script_dir, cli_args.config)
    jobid_file_path = os.path.join(script_dir, cli_args.jobid_file) if cli_args.jobid_file else None

    # --- Create Logs Directory ---
    logs_dir_abs_path = os.path.join(script_dir, LOGS_DIR_NAME)
    try:
        os.makedirs(logs_dir_abs_path, exist_ok=True)
        print(f"Ensured logs directory exists: {logs_dir_abs_path}")
    except OSError as e:
        print(f"Error creating logs directory {logs_dir_abs_path}: {e}")
        sys.exit(1)

    # --- Load YAML Config ---
    try:
        with open(config_path, 'r') as f:
            config = yaml.safe_load(f)
        if not isinstance(config, dict) or 'jobs' not in config or not isinstance(config['jobs'], list):
            print(f"Error: YAML file '{config_path}' must contain a top-level 'jobs' list.")
            sys.exit(1)
    except FileNotFoundError:
        print(f"Error: YAML file not found: {config_path}")
        sys.exit(1)
    except yaml.YAMLError as e:
        print(f"Error parsing YAML file {config_path}: {e}")
        sys.exit(1)
    except Exception as e:
         print(f"An unexpected error occurred loading the YAML file: {e}")
         sys.exit(1)

    all_jobs = config.get('jobs', [])
    total_jobs_in_yaml = len(all_jobs)
    start_index = max(0, cli_args.start_job_index)
    end_index = total_jobs_in_yaml
    if cli_args.max_jobs is not None:
        end_index = min(start_index + cli_args.max_jobs, total_jobs_in_yaml)
    jobs_to_process = all_jobs[start_index:end_index]
    num_to_process = len(jobs_to_process)

    if num_to_process == 0:
        print("No jobs selected to process based on --start_job_index and --max_jobs.")
        sys.exit(0)

    print(f"Loaded {total_jobs_in_yaml} job definitions from {config_path}.")
    print(f"Processing {num_to_process} jobs (index {start_index} to {end_index - 1}).")

    # --- Read Previous Job ID for Chaining ---
    previous_client_jobid = None
    if jobid_file_path:
        previous_client_jobid = read_previous_jobid(jobid_file_path)
        if previous_client_jobid:
             print(f"Initial dependency for the first server job: {previous_client_jobid}")
        else:
             print(f"No previous job ID found in '{jobid_file_path}' or chaining disabled.")
    else:
        print("Job ID file not specified, chaining between runs is disabled.")

    # --- Loop Through Selected Jobs ---
    last_successful_client_id = None
    # workdir is where the script runs and where $PBS_O_WORKDIR will point
    workdir = script_dir

    for i, job_config in enumerate(jobs_to_process):
        current_job_index = start_index + i
        print(f"\n===== Processing Job {current_job_index + 1}/{total_jobs_in_yaml} =====")

        job_name_prefix = get_config_value(job_config, ['name_prefix'], f"yaml_job_{current_job_index+1}")
        eval_cfg = job_config.get('eval', {})
        eval_type = get_config_value(eval_cfg, ['type'])

        if not eval_type or eval_type not in ['similarity', 'sc_control']:
            print(f"Error: 'eval.type' missing or invalid ('{eval_type}') for job '{job_name_prefix}'. Must be 'similarity' or 'sc_control'. Skipping.")
            continue

        if not validate_job_config(job_config, job_name_prefix, eval_type):
             continue # Skip if essential config missing

        # Check for existing files in the target logs subdirectory
        if not check_existing_files(job_name_prefix, eval_type, workdir, LOGS_DIR_NAME):
             print(f"Skipping job '{job_name_prefix}' due to existing files.")
             continue

        # Extract parameters (using defaults where appropriate)
        model_path = get_config_value(job_config, ['model_path']) # Already validated
        server_cfg = job_config.get('server', {})
        tp_size = get_config_value(server_cfg, ['tensor_parallel_size'], 2)
        server_hours = get_config_value(server_cfg, ['hours'], 8)
        gpu_mem_util = get_config_value(server_cfg, ['gpu_memory_utilization']) # Allow None default
        enable_reasoning = get_config_value(server_cfg, ['enable_reasoning'], False)
        reasoning_parser = get_config_value(server_cfg, ['reasoning_parser'])
        no_vllm_use_v1_0 = get_config_value(server_cfg, ['no_vllm_use_v1_0'], False)
        vllm_use_v1 = not no_vllm_use_v1_0

        client_cfg = job_config.get('client', {})
        client_hours = get_config_value(client_cfg, ['hours'], 8)
        client_gpus = get_config_value(client_cfg, ['gpus'], 1)
        client_mem = get_config_value(client_cfg, ['mem'], "8gb")
        client_initial_delay_minutes = get_config_value(client_cfg, ['initial_delay_minutes'], 0) # Default 0
        client_initial_wait_seconds = int(client_initial_delay_minutes * 60)

        # --- Extract eval params needed for KVC path ---
        eval_output_dir = get_config_value(eval_cfg, ['output_dir'], os.path.join(os.path.expanduser("~"), "slimsc/prune/results"))
        eval_model_name = get_config_value(eval_cfg, ['model_name'])
        eval_dataset_name = get_config_value(eval_cfg, ['dataset_name'])
        eval_n_start = get_config_value(eval_cfg, ['n_start']) # Needed by both

        # --- Conditionally extract similarity params ---
        eval_pruning_strategy = None
        eval_threshold = None
        if eval_type == 'similarity':
            eval_pruning_strategy = get_config_value(eval_cfg, ['pruning_strategy'])
            eval_threshold = get_config_value(eval_cfg, ['threshold'])
            if None in [eval_pruning_strategy, eval_n_start, eval_threshold]:
                 print(f"Error: Missing similarity params (pruning_strategy, n_start, threshold) in eval config for job '{job_name_prefix}'. Skipping.")
                 continue
        elif eval_type == 'sc_control':
             if eval_n_start is None:
                 print(f"Error: Missing required 'n_start' in eval config for sc_control job '{job_name_prefix}'. Skipping.")
                 continue

        print(f"--- Job Details ({job_name_prefix}) ---")
        print(f"  Model: {model_path}")
        print(f"  Server: TP={tp_size}, Hours={server_hours}, Reasoning={enable_reasoning}")
        print(f"  Client: Type={eval_type}, Hours={client_hours}, GPUs={client_gpus if eval_type != 'sc_control' else 'N/A'}, Mem={client_mem}, Initial Delay={client_initial_delay_minutes}min")

        # --- Create and Submit Server ---
        # print(f"Dependency for this server: {previous_client_jobid if previous_client_jobid else 'None'}")
        # Pass logs_subdir name; returns relative paths including logs_subdir
        server_pbs_content, rel_server_ip_file, rel_pbs_server_log, rel_vllm_serve_log = create_server_pbs_script(
            job_name_prefix, model_path, tp_size, server_hours, gpu_mem_util,
            enable_reasoning, reasoning_parser, vllm_use_v1,
            dependency_job_id=None,
            logs_subdir=LOGS_DIR_NAME,
            eval_type=eval_type,
            base_output_dir=eval_output_dir,
            model_name=eval_model_name,
            dataset_name=eval_dataset_name,
            n_start=eval_n_start,
            pruning_strategy=eval_pruning_strategy,
            threshold=eval_threshold
        )
        # Write script into the logs directory
        server_pbs_path = write_pbs_script(job_name_prefix, server_pbs_content, "server", workdir, LOGS_DIR_NAME)
        # Submit the script (qsub runs from workdir)
        server_job_id = submit_pbs_job(server_pbs_path)

        if not server_job_id:
            print(f"Error submitting server job for '{job_name_prefix}'. Stopping further processing.")
            break # Or continue, depending on desired behavior

        # --- Create and Submit Client ---
        # Pass the relative vllm_serve_log file path (returned above) to the client script creator
        client_pbs_content = create_client_pbs_script(
            job_name_prefix, server_job_id,
            rel_server_ip_file, # Pass relative path
            rel_vllm_serve_log, # Pass relative path
            client_hours, client_gpus, client_mem,
            eval_type,
            eval_cfg,
            client_initial_wait_seconds,
            logs_subdir=LOGS_DIR_NAME # Pass the subdir name
        )
         # Write script into the logs directory
        client_pbs_path = write_pbs_script(job_name_prefix, client_pbs_content, "client", workdir, LOGS_DIR_NAME)
         # Submit the script (qsub runs from workdir)
        client_job_id = submit_pbs_job(client_pbs_path)

        if not client_job_id:
            print(f"Error submitting client job for '{job_name_prefix}'. Server job {server_job_id} may remain running.")
            print("Stopping further processing.")
            # Optional: Automatically cancel the server if client submission fails
            print(f"Attempting to cancel server job {server_job_id} due to client submission failure...")
            subprocess.run(["qdel", server_job_id], check=False, capture_output=True) # Use check=False, capture output
            break # Or continue

        # --- SUCCESS ---
        print(f"Successfully submitted job pair for '{job_name_prefix}': Server={server_job_id}, Client={client_job_id}")
        previous_client_jobid = client_job_id
        last_successful_client_id = client_job_id
        time.sleep(1)

    # --- After Loop ---
    if jobid_file_path and last_successful_client_id:
        write_jobid(jobid_file_path, last_successful_client_id)
        print(f"\nSaved final successful client ID ({last_successful_client_id}) to {jobid_file_path} for next run.")
    elif jobid_file_path:
         print(f"\nNo client jobs were successfully submitted in this run. Job ID file '{jobid_file_path}' was not updated.")

    print("\n===== YAML Job Submission Finished =====")


if __name__ == "__main__":
    main_yaml()<|MERGE_RESOLUTION|>--- conflicted
+++ resolved
@@ -151,12 +151,8 @@
     vllm_command_parts = [
         "vllm", "serve", f'{quoted_model_path}',
         f"--tensor-parallel-size {tensor_parallel_size}",
-<<<<<<< HEAD
         "--port $PORT", # Use dynamic PORT variable instead of hardcoded 8000
-=======
-        "--port 8000", # Explicitly set port
         "--seed 42"
->>>>>>> 654f005a
     ]
     if gpu_memory_utilization is not None and 0 < gpu_memory_utilization <= 1:
          vllm_command_parts.append(f"--gpu-memory-utilization {gpu_memory_utilization}")
