# slimsc/prune/jobs/submit_jobs.py
import subprocess
import os
import sys
import argparse
import textwrap
import time
import yaml # Using YAML for configuration
import shlex # For quoting paths safely
from typing import Optional

# --- Configuration ---
# These paths are relative to where the PBS job starts ($PBS_O_WORKDIR),
# which will be the directory where this script is run (e.g., slimsc/prune/jobs/).
# Path to the project root directory (containing the 'slimsc' package)
PROJECT_ROOT_REL_PATH = "../../.."
# Default location for the job ID chaining file, relative to this script's location
DEFAULT_JOBID_FILE = ".last_client_jobid"
# Subdirectory name for logs, scripts, etc., relative to this script's location
LOGS_DIR_NAME = "logs"

# Conda configuration (adjust if necessary)
CONDA_INIT_PATH = "$HOME/miniconda3/etc/profile.d/conda.sh"
CONDA_ENV_NAME = "vllm"
# PBS Project configuration (adjust if necessary)
PBS_PROJECT_PREFIX = "personal"

LD_LIBRARY_EXPORT_COMMAND_TEMPLATE = 'export LD_LIBRARY_PATH="$HOME/miniconda3/envs/' + CONDA_ENV_NAME + '/lib/python3.12/site-packages/nvidia/cuda_nvrtc/lib:$LD_LIBRARY_PATH"'

# --- Helper Functions ---

def check_existing_files(job_name_prefix: str, eval_type: str, workdir: str, logs_subdir: str):
    """
    Check if potential output files exist in the logs subdirectory
    within the working directory and exit if they do.
    """
    log_path_base = os.path.join(workdir, logs_subdir)
    # Files expected in the logs subdirectory
    filenames = [
        os.path.join(log_path_base, f"{job_name_prefix}_server.pbs"),
        os.path.join(log_path_base, f"{job_name_prefix}_client.pbs"),
        os.path.join(log_path_base, f"{job_name_prefix}_server.log"),
        os.path.join(log_path_base, f"{job_name_prefix}_client.log"),
        os.path.join(log_path_base, f"{job_name_prefix}_vllm_serve.log"), # Check potential vllm log too
        os.path.join(log_path_base, f"{job_name_prefix}_server_ip.txt"),
    ]
    # Note: Actual evaluation output files depend on the --output_dir argument
    # passed to the eval script and how that script constructs paths.

    existing = [fname for fname in filenames if os.path.exists(fname)]
    if existing:
        print("Error: The following file(s) already exist in the target logs directory:")
        for fname in existing:
            print(f"  {fname}")
        print(f"Job Name Prefix: {job_name_prefix}")
        print(f"Target Directory: {log_path_base}")
        print("Please remove or rename them, or use a different name_prefix in the YAML.")
        # Returning False instead of exiting to allow loop continuation in main_yaml
        return False
    return True


def read_previous_jobid(filename: str) -> str | None:
    """Reads the last job ID from a file."""
    if filename and os.path.exists(filename):
        try:
            with open(filename, 'r') as f:
                job_id = f.read().strip()
                if job_id:
                    print(f"Found previous client job ID in {filename}: {job_id}")
                    return job_id
                else:
                    print(f"Warning: Job ID file {filename} is empty.")
                    return None
        except IOError as e:
            print(f"Warning: Could not read job ID file {filename}: {e}")
            return None
    return None


def write_jobid(filename: str, job_id: str):
    """Writes a job ID to a file, overwriting it."""
    if not filename:
        filename = DEFAULT_JOBID_FILE
    try:
        with open(filename, 'w') as f:
            f.write(job_id + '\n')
        print(f"Saved current client job ID {job_id} to {filename} for chaining.")
    except IOError as e:
        print(f"Warning: Could not write job ID to {filename}: {e}")


def create_server_pbs_script(
    job_name_prefix: str,
    model_path: str,
    tensor_parallel_size: int,
    server_hours: int,
    gpu_memory_utilization: float | None, # Allow None
    enable_reasoning: bool,
    reasoning_parser: str | None,
    vllm_use_v1: bool,
    dependency_job_id: str | None,
    logs_subdir: str,
    eval_type: str,
    base_output_dir: str,
    model_name: str,
    dataset_name: str,
    n_start: int,
    # --- Similarity specific (can be None if eval_type is sc_control) ---
    pruning_strategy: Optional[str],
    threshold: Optional[float],
    threshold_schedule: Optional[str],
    num_steps_to_delay_pruning_for_naming: Optional[int],
) -> tuple[str, str, str, str]: # Return: pbs_script_content, relative_ip_file, relative_pbs_log_file, relative_vllm_serve_log_file
    """
    Creates the PBS script content for the vLLM server job.
    Paths returned are relative to the script's execution directory ($PBS_O_WORKDIR),
    including the logs_subdir.
    """
    # File paths relative to $PBS_O_WORKDIR, inside the logs_subdir
    server_job_name = f"{job_name_prefix}_server"
    relative_pbs_log_file = os.path.join(logs_subdir, f"{server_job_name}.log") # Main log for PBS script steps
    relative_vllm_serve_log_file = os.path.join(logs_subdir, f"{job_name_prefix}_vllm_serve.log") # Specific log for vllm serve output
    relative_server_ip_file = os.path.join(logs_subdir, f"{job_name_prefix}_server_ip.txt") # File for server IP

    run_name: Optional[str] = None
    if eval_type == "similarity":
        schedule_suffix = ""
        threshold_for_naming = threshold

        if threshold_schedule == 'annealing':
            schedule_suffix = f"_{threshold_schedule}" # Adds "_annealing"
            threshold_for_naming = 0.9 # Use fixed 0.9 for naming convention

        # Ensure required values are present before formatting
        if pruning_strategy is not None and n_start is not None and threshold_for_naming is not None and num_steps_to_delay_pruning_for_naming is not None:
            run_name = f"{pruning_strategy}{schedule_suffix}_n{n_start}_thresh{threshold_for_naming:.2f}_delay{num_steps_to_delay_pruning_for_naming}"
            print(f"Constructed server run_name: {run_name}") # Add log for debugging
        else:
            print(f"Warning: Could not construct run_name for server KVC path due to missing params (strategy={pruning_strategy}, n_start={n_start}, threshold_for_naming={threshold_for_naming}), delay_for_naming={num_steps_to_delay_pruning_for_naming}). Using 'unknown_run'.")
            run_name = "unknown_run"

    elif eval_type == "sc_control":
        # Assuming sc_control run_name is based on n_start
        if n_start is not None:
            run_name = f"sc_{n_start}_control"
            print(f"Constructed server run_name: {run_name}") # Add log for debugging
        else:
            print("Warning: Missing n_start for sc_control run_name.")
            run_name = "unknown_run"

    # Fallback if run_name wasn't generated for some reason
    if not run_name:
        print("Error: run_name could not be determined. Defaulting to 'unknown_run'.")
        run_name = "unknown_run"

    model_dataset_dir = os.path.join(base_output_dir, model_name, dataset_name, run_name if run_name else "unknown_run")
    results_zip_path = os.path.join("~/slimsc-results", model_name, dataset_name, run_name if run_name else "unknown_run")
    target_kvc_file_path = os.path.join(model_dataset_dir, "kvcache_usages.csv")
    quoted_target_kvc_file_path = shlex.quote(target_kvc_file_path)

    # Quote paths that might contain spaces or special characters for shell safety
    quoted_model_path = shlex.quote(model_path)
    quoted_reasoning_parser = shlex.quote(reasoning_parser) if reasoning_parser else None
    quoted_vllm_serve_log = shlex.quote(relative_vllm_serve_log_file)
    quoted_server_ip_file = shlex.quote(relative_server_ip_file)
    quoted_model_dataset_dir = shlex.quote(model_dataset_dir)

    user = os.environ.get("USER", "default_user")
    conda_init_script = CONDA_INIT_PATH.format(user=user)
    pbs_project = f"{PBS_PROJECT_PREFIX}-{user}"
    formatted_ld_export_command = LD_LIBRARY_EXPORT_COMMAND_TEMPLATE.format(user=user)

    dependency_directive = ""
    if dependency_job_id:
        dependency_directive = f"#PBS -W depend=afterok:{dependency_job_id}"

    # Construct vLLM Command
    vllm_command_parts = [
        "vllm", "serve", f'{quoted_model_path}',
        f"--tensor-parallel-size {tensor_parallel_size}",
        "--port $PORT", # Use dynamic PORT variable instead of hardcoded 8000
        "--seed 42"
    ]
    if gpu_memory_utilization is not None and 0 < gpu_memory_utilization <= 1:
         vllm_command_parts.append(f"--gpu-memory-utilization {gpu_memory_utilization}")
    if enable_reasoning:
        vllm_command_parts.append("--enable-reasoning")
    if quoted_reasoning_parser:
        vllm_command_parts.append(f'--reasoning-parser {quoted_reasoning_parser}')

    # The base command without redirection
    vllm_base_command = " ".join(vllm_command_parts)

    # Redirection using tee to capture stdout/stderr to the specific log file,
    # and run in the background (&)
    # Ensure the log directory exists before redirecting (although PBS should handle the main log dir)
    vllm_redirection = f"> >(tee -a {quoted_vllm_serve_log}) 2>&1 &"

    # Full command line to execute in the script
    vllm_exec_command = f"{vllm_base_command} {vllm_redirection}"

    exports = [
        f"export CUDA_VISIBLE_DEVICES=$(seq -s , 0 {tensor_parallel_size - 1})",
        f"export KVC_USAGE_FILE={quoted_target_kvc_file_path}",
        formatted_ld_export_command,
        "export VLLM_USE_V1=0",
    ]
    
    create_run_dir_command = f'mkdir -p {shlex.quote(os.path.dirname(target_kvc_file_path))}'

    # --- PBS Script Content ---
    # NOTE: All paths referenced inside the script now need to be relative to $PBS_O_WORKDIR
    # and include the logs_subdir prefix where appropriate.
    pbs_script_content = f"""#!/bin/bash
#PBS -l select=1:ngpus={tensor_parallel_size}
#PBS -l walltime={server_hours}:00:00
#PBS -P {pbs_project}
#PBS -q normal
#PBS -N {server_job_name}
#PBS -j oe
#PBS -o {relative_pbs_log_file}
{dependency_directive}

# Define relative paths used within the script
VLLM_SERVE_LOG_RELPATH="{relative_vllm_serve_log_file}"
SERVER_IP_FILE_RELPATH="{relative_server_ip_file}"
MAIN_PBS_LOG_RELPATH="{relative_pbs_log_file}"

# Function to clean up vLLM process on script exit/termination
cleanup() {{
    echo "[$(date)] Caught signal, attempting cleanup..."
    if [[ -n "$VLLM_PID" ]] && kill -0 $VLLM_PID > /dev/null 2>&1; then
        echo "Attempting to terminate vLLM server process group (PID: -$VLLM_PID)..."
        if kill -TERM -$VLLM_PID; then
            echo "Sent TERM signal to process group -$VLLM_PID."
            sleep 5
            if kill -0 -$VLLM_PID > /dev/null 2>&1; then
                echo "Process group -$VLLM_PID still running after TERM, sending KILL signal."
                kill -KILL -$VLLM_PID
            else
                echo "Process group -$VLLM_PID terminated gracefully."
            fi
        else
            echo "Failed to send TERM signal (maybe already stopped)."
        fi
    elif [[ -n "$VLLM_PID" ]]; then
         echo "vLLM server process (PID: $VLLM_PID) was not found during cleanup."
    else
         echo "VLLM_PID variable not set, cannot perform cleanup."
    fi
    echo "Cleanup function finished."
}}

# Trap signals (INTERRUPT, TERM, HUP, EXIT) to call the cleanup function
trap cleanup SIGINT SIGTERM SIGHUP EXIT

echo "--- PBS Server Job Start ---"
echo "Job ID: $PBS_JOBID"
echo "Job Name: {server_job_name}"
{f'echo "Depends on Job ID: {dependency_job_id}"' if dependency_job_id else ""}
echo "Running on host: $(hostname)"
echo "PBS work directory: $PBS_O_WORKDIR"
echo "Main PBS Log File: $PBS_O_WORKDIR/$MAIN_PBS_LOG_RELPATH"
echo "vLLM Serve Output Log: $PBS_O_WORKDIR/$VLLM_SERVE_LOG_RELPATH" # Indicate the specific log
echo "Server IP File: $PBS_O_WORKDIR/$SERVER_IP_FILE_RELPATH"
echo "Eval Type: {eval_type}" # Log eval type
echo "Run Name: {run_name if run_name else 'Error: Could not determine'}" # Log derived run name
echo "Target KVC Usage File: {target_kvc_file_path}" # Log the target path
echo "----------------------------"

# Go to the submission directory
cd $PBS_O_WORKDIR || {{ echo "Error changing to $PBS_O_WORKDIR"; exit 1; }}

# Ensure the logs directory exists (PBS might create it for -o, but good practice)
mkdir -p "{logs_subdir}" || {{ echo "Error creating logs directory {logs_subdir}"; exit 1; }}

# Ensure the vLLM log file is clean before starting
echo "Checking for existing vLLM serve log file..."
if [ -f "$VLLM_SERVE_LOG_RELPATH" ]; then
    echo "Removing existing file: $VLLM_SERVE_LOG_RELPATH"
    rm -f "$VLLM_SERVE_LOG_RELPATH"
fi

# Ensure Run Directory Exists
echo "Ensuring target run directory for KVC log exists..."
{create_run_dir_command} || {{ echo "Error creating target run directory for KVC log: {os.path.dirname(target_kvc_file_path)}"; exit 1; }}
echo "Directory ensured: {os.path.dirname(target_kvc_file_path)}"

# Activate Conda
echo "Sourcing Conda..."
source "{conda_init_script}" || {{ echo "Error sourcing conda"; exit 1; }}
echo "Activating Conda environment: {CONDA_ENV_NAME}..."
conda activate {CONDA_ENV_NAME} || {{ echo "Error activating conda env"; exit 1; }}
conda info | grep "active environment"

# Set Environment Variables
echo "Setting environment variables..."
{textwrap.indent(os.linesep.join(exports), '    ')}

# Get IP Address
echo "Retrieving host IP address..."
HOST_NAME=$(hostname -s)
HOST_IP=$(getent hosts "$HOST_NAME" | awk '{{print $1}}' | head -n 1 || hostname -i | awk '{{print $1}}') # Fallback
if [ -z "$HOST_IP" ]; then
   echo "Error: Unable to determine IP address." >&2 # Error to stderr (goes to pbs_log_file)
   echo "ERROR_NO_IP" > "$SERVER_IP_FILE_RELPATH"
   exit 1
fi
echo "Host IP: $HOST_IP"

# Find an available port
echo "Finding an available port..."
# Start with a port derived from the job ID to reduce chance of collisions
# Extract numeric part of PBS_JOBID (e.g., 10170350 from 10170350.pbs101)
JOB_NUM=$(echo $PBS_JOBID | cut -d. -f1)
# Use modulo 1000 to get a number between 0-999, then add to base port 8000
PORT_START=$((8000 + (JOB_NUM % 1000)))
PORT=$PORT_START
MAX_PORT=$((PORT_START + 100))  # Try up to 100 ports

while [[ $PORT -lt $MAX_PORT ]]; do
    echo "Checking port $PORT..."
    if ! nc -z localhost $PORT &>/dev/null; then
        echo "Port $PORT is available"
        break
    fi
    echo "Port $PORT is in use, trying next port"
    PORT=$((PORT + 1))
done

if [[ $PORT -ge $MAX_PORT ]]; then
    echo "Error: Could not find an available port in range $PORT_START-$MAX_PORT" >&2
    echo "ERROR_NO_PORT" > "$SERVER_IP_FILE_RELPATH"
    exit 1
fi

echo "Selected port: $PORT"
export PORT

# Write IP:PORT to file
echo "$HOST_IP:$PORT" > "$SERVER_IP_FILE_RELPATH"
echo "IP:PORT saved to $SERVER_IP_FILE_RELPATH"

# Start vLLM Server in Background using setsid
echo "Starting vLLM server in background..."
echo "Command: {vllm_base_command}"
echo "Output directed to: $VLLM_SERVE_LOG_RELPATH"

# Use setsid to run vllm in a new session and process group.
setsid {vllm_exec_command}

# Capture the PID of the background process (setsid)
VLLM_PID=$!
echo "vLLM server process group started with PID: $VLLM_PID"

# Brief check if the process started successfully
sleep 2 # Give it a moment to potentially fail immediately
if ! kill -0 $VLLM_PID > /dev/null 2>&1; then
    echo "Error: vLLM server process (PID $VLLM_PID) not found shortly after start." >&2
    echo "Check logs:" >&2
    echo "  vLLM output: $PBS_O_WORKDIR/$VLLM_SERVE_LOG_RELPATH" >&2
    echo "  PBS script log: $PBS_O_WORKDIR/$MAIN_PBS_LOG_RELPATH" >&2
    exit 1
fi

echo "[$(date)] vLLM Server started (PID: $VLLM_PID). Waiting for termination signal or job end..."

# Wait for the backgrounded vLLM process (or rather, the setsid leader) to finish.
wait $VLLM_PID
WAIT_EXIT_CODE=$?

echo "[$(date)] 'wait \\$VLLM_PID' command finished with exit code: $WAIT_EXIT_CODE."

# --- Delete vLLM Serve Log ---
# This happens after the wait command finishes, meaning the server process ended
# (either normally, via cancellation triggering cleanup, or error).
# We delete it regardless of exit code, as requested (delete once server.log is saved).
# The main server.log (-o target) should already contain most script execution logs.
echo "[$(date)] Attempting to delete vLLM serve log file: $VLLM_SERVE_LOG_RELPATH"
if [ -f "$VLLM_SERVE_LOG_RELPATH" ]; then
    rm -f "$VLLM_SERVE_LOG_RELPATH"
    if [ $? -eq 0 ]; then
        echo "Successfully deleted $VLLM_SERVE_LOG_RELPATH."
    else
        echo "Warning: Failed to delete $VLLM_SERVE_LOG_RELPATH." >&2
    fi
else
    echo "vLLM serve log file $VLLM_SERVE_LOG_RELPATH not found, nothing to delete."
fi
# ----------------------------

echo "--- PBS Server Job Finished ---"

# Explicitly exit with the wait command's status (optional, trap EXIT handles cleanup)

echo "[$(date)] Archiving and copying result folder..."

RESULT_DIR="{quoted_model_dataset_dir}"
ZIP_NAME="$(basename "$RESULT_DIR").zip"

# Expand ~ manually inside script
TARGET_DIR="$HOME/slimsc-results/{model_name}/{dataset_name}"
mkdir -p "$TARGET_DIR"

CSV_TO_CHECK="$RESULT_DIR/evaluation_summary.csv"
echo "Checking for empty fields in $CSV_TO_CHECK..."

python check_empty.py "$CSV_TO_CHECK"
if [ $? -eq 1 ]; then
    echo "Suspicious rows detected in $CSV_TO_CHECK. Aborting archive and copy."
    exit 1
fi

cd "$(dirname "$RESULT_DIR")" || {{ echo "Error: Cannot cd to result dir parent"; exit 1; }}

echo "Zipping folder $(basename "$RESULT_DIR") to $ZIP_NAME..."
zip -r "$ZIP_NAME" "$(basename "$RESULT_DIR")"

echo "Copying $ZIP_NAME to $TARGET_DIR/"
<<<<<<< HEAD
cp "$ZIP_NAME" "$TARGET_DIR/" || {{ echo "Error: Copy failed"; exit 1; }}

echo "[$(date)] Archive copy complete: $TARGET_DIR/$ZIP_NAME"

module load git
cd $TARGET_DIR/
git add "$ZIP_NAME"
=======

module load git
cd $TARGET_DIR/
GIT_LFS_SKIP_SMUDGE=1 git pull
echo "[$(date)] Archive copy complete: $TARGET_DIR/$ZIP_NAME"
cp "$ZIP_NAME" "$TARGET_DIR/" || {{ echo "Error: Copy failed"; exit 1; }}
ZIP_FILE_NAME="$(basename "$ZIP_NAME")"
git add "$ZIP_FILE_NAME"
>>>>>>> 0a608726
git commit -m "Add result zip for {model_name}/{dataset_name}/{run_name}"
git push

# exit $WAIT_EXIT_CODE
"""
    # Return the path to the specific log file vLLM writes to, relative to $PBS_O_WORKDIR
    return pbs_script_content, relative_server_ip_file, relative_pbs_log_file, relative_vllm_serve_log_file


def create_client_pbs_script(
    job_name_prefix: str,
    server_job_id: str,
    relative_server_ip_file: str, # Relative to $PBS_O_WORKDIR (includes logs_subdir)
    relative_vllm_serve_log_file: str, # Relative to $PBS_O_WORKDIR (includes logs_subdir)
    client_hours: int,
    client_gpus: int,
    client_mem: str,
    eval_type: str,
    eval_script_args: dict, # Contains eval args from YAML
    initial_wait_seconds: int,
    logs_subdir: str, # New argument
) -> str:
    """
    Creates the PBS script content for the evaluation client job.
    Paths are relative to $PBS_O_WORKDIR and include the logs_subdir.
    """
    # File paths are relative to $PBS_O_WORKDIR, inside logs_subdir
    client_job_name = f"{job_name_prefix}_client"
    relative_client_log_file = os.path.join(logs_subdir, f"{client_job_name}.log")
    # Use the passed relative paths for server files
    server_ip_file_to_check = relative_server_ip_file
    server_log_to_check = relative_vllm_serve_log_file # Client checks the specific vllm log
    # The main server PBS log (for debugging client-side if needed)
    relative_main_server_pbs_log = os.path.join(logs_subdir, f"{job_name_prefix}_server.log")

    user = os.environ.get("USER", "default_user")
    conda_init_script = CONDA_INIT_PATH.format(user=user)
    pbs_project = f"{PBS_PROJECT_PREFIX}-{user}"
    SERVER_READY_STRING = "Application startup complete."

    # --- Determine Resource Request ---
    # (Resource request logic remains the same)
    if eval_type == "sc_control":
        resource_select = "select=1:ncpus=2"
        mem_request = client_mem if client_mem else "8gb"
        resource_mem = f":mem={mem_request}"
        gpu_request_line = f"#PBS -l {resource_select}{resource_mem}"
        cuda_export = "# No GPU needed for sc_control client"
    else:
        client_gpus = max(1, client_gpus)
        resource_select = f"select=1:ngpus={client_gpus}"
        mem_request = client_mem if client_mem else "8gb"
        resource_mem = f":mem={mem_request}"
        gpu_request_line = f"#PBS -l {resource_select}{resource_mem}"
        cuda_export = f"export CUDA_VISIBLE_DEVICES=$(seq -s , 0 {client_gpus - 1})"

    # --- Construct Evaluation Command ---
    # Ensure paths in args are quoted if necessary
    quoted_eval_args = {}
    for k, v in eval_script_args.items():
        if isinstance(v, str):
            quoted_eval_args[k] = shlex.quote(v)
        elif v is None: # if seed or num_steps_to_delay_pruning is None from YAML
            quoted_eval_args[k] = None # Keep as None, to be skipped later
        else:
            quoted_eval_args[k] = v # Keep numbers, etc., as is

    eval_command_parts = []
    # Build command using quoted args
    if eval_type == "similarity":
        eval_module = "slimsc.prune.evaluation.similarity_prune_eval"
        eval_command_parts = [
            "python", "-m", eval_module,
            f"--n_start {quoted_eval_args['n_start']}",
            f"--threshold {quoted_eval_args['threshold']}",
            f"--pruning_strategy {quoted_eval_args['pruning_strategy']}",
            f"--model_name {quoted_eval_args['model_name']}",
            f"--model_identifier {quoted_eval_args['model_identifier']}",
            f"--tokenizer_path {quoted_eval_args['tokenizer_path']}",
            "--vllm_url $VLLM_URL", # Use exported variable
            f"--dataset_name {quoted_eval_args['dataset_name']}",
            f"--threshold_schedule {quoted_eval_args['threshold_schedule']}" if quoted_eval_args.get('threshold_schedule') else "",
            f"--batch_size {quoted_eval_args['batch_size']}" if quoted_eval_args.get('batch_size') else "",
            f"--batch_num {quoted_eval_args['batch_num']}" if quoted_eval_args.get('batch_num') else "",
        ]
        if quoted_eval_args.get('seed') is not None:
            eval_command_parts.append(f"--seed {quoted_eval_args['seed']}")
        if quoted_eval_args.get('num_steps_to_delay_pruning') is not None:
            eval_command_parts.append(f"--num_steps_to_delay_pruning {quoted_eval_args['num_steps_to_delay_pruning']}")

    elif eval_type == "sc_control":
        eval_module = "slimsc.prune.evaluation.sc_control_eval"
        eval_command_parts = [
            "python", "-m", eval_module,
            f"--n_start {quoted_eval_args['n_start']}",
            f"--model_name {quoted_eval_args['model_name']}",
            f"--model_identifier {quoted_eval_args['model_identifier']}",
            f"--tokenizer_path {quoted_eval_args['tokenizer_path']}" if quoted_eval_args.get('tokenizer_path') else "",
            "--vllm_url $VLLM_URL", # Use exported variable
            f"--dataset_name {quoted_eval_args['dataset_name']}",
        ]
        eval_command_parts = [part for part in eval_command_parts if part] # Clean empty
    else:
        raise ValueError(f"Invalid eval_type '{eval_type}' in create_client_pbs_script")

    # Add common optional arguments using quoted_eval_args
    if quoted_eval_args.get("output_dir"):
        eval_command_parts.append(f"--output_dir {quoted_eval_args['output_dir']}")
    if quoted_eval_args.get("num_qns"):
        eval_command_parts.append(f"--num_qns {quoted_eval_args['num_qns']}")
    elif quoted_eval_args.get("iterations"):
        eval_command_parts.append(f"--iterations {quoted_eval_args['iterations']}")
    else:
        if quoted_eval_args.get("start"):
            eval_command_parts.append(f"--start {quoted_eval_args['start']}")
        if quoted_eval_args.get("end"):
            eval_command_parts.append(f"--end {quoted_eval_args['end']}")

    eval_command = " ".join(eval_command_parts)

    # --- Start PBS Script Content ---
    # Note: All paths referenced are relative to $PBS_O_WORKDIR
    pbs_script_content = f"""#!/bin/bash
{gpu_request_line}
#PBS -l walltime={client_hours}:00:00
#PBS -P {pbs_project}
#PBS -q normal
#PBS -N {client_job_name}
#PBS -j oe
#PBS -o {relative_client_log_file}
#PBS -W depend=after:{server_job_id}

# Define relative paths used within the script
SERVER_IP_FILE_RELPATH="{server_ip_file_to_check}"
SERVER_VLLM_LOG_RELPATH="{server_log_to_check}"
SERVER_PBS_LOG_RELPATH="{relative_main_server_pbs_log}"
CLIENT_LOG_RELPATH="{relative_client_log_file}"

export SERVER_JOB_ID_TO_CANCEL="{server_job_id}"

echo "--- PBS Client Job Start ---"
echo "Job ID: $PBS_JOBID"
echo "Job Name: {client_job_name}"
echo "Depends on Server Job ID: {server_job_id}"
echo "Evaluation Type: {eval_type}"
echo "Running on host: $(hostname)"
echo "PBS work directory: $PBS_O_WORKDIR"
echo "Client Log File: $PBS_O_WORKDIR/$CLIENT_LOG_RELPATH"
echo "Reading Server IP From: $PBS_O_WORKDIR/$SERVER_IP_FILE_RELPATH"
echo "Checking Server Output Log: $PBS_O_WORKDIR/$SERVER_VLLM_LOG_RELPATH" # Client checks this specific log
echo "Project Root Relative Path: {PROJECT_ROOT_REL_PATH}"
echo "Server Job to Cancel on Success: $SERVER_JOB_ID_TO_CANCEL"
echo "Server Ready String to Check: '{SERVER_READY_STRING}'"
echo "----------------------------"

cd $PBS_O_WORKDIR || {{ echo "Error changing to $PBS_O_WORKDIR"; exit 1; }}
echo "Current directory: $(pwd)"

# Ensure the logs directory exists (should be created by server, but belt-and-suspenders)
mkdir -p "{logs_subdir}" || {{ echo "Error ensuring logs directory {logs_subdir} exists"; exit 1; }}

# --- Conda Activation ---
echo "Sourcing Conda..."
source "{conda_init_script}" || {{ echo "Error sourcing conda"; exit 1; }}
echo "Activating Conda environment: {CONDA_ENV_NAME}..."
conda activate {CONDA_ENV_NAME} || {{ echo "Error activating conda env"; exit 1; }}
conda info | grep "active environment"
{cuda_export}

INITIAL_WAIT_SECONDS={initial_wait_seconds}
if [ "$INITIAL_WAIT_SECONDS" -gt 0 ]; then
    echo "[$(date)] Starting initial wait period of $INITIAL_WAIT_SECONDS seconds before polling server..."
    sleep $INITIAL_WAIT_SECONDS
    echo "[$(date)] Initial wait finished."
else
    echo "[$(date)] No initial wait period configured (or set to 0)."
fi

# --- Wait for Server IP File (Phase 1) ---
echo "Waiting for server IP file: $SERVER_IP_FILE_RELPATH"
MAX_IP_WAIT_SEC=180 # 3 minutes timeout for IP file
IP_WAIT_INTERVAL=60 # Check less frequently now
elapsed_ip_wait=0
server_ip_found=0
while [ $server_ip_found -eq 0 ]; do
    # Check if server job still exists
    qstat "$SERVER_JOB_ID_TO_CANCEL" > /dev/null 2>&1
    SERVER_JOB_EXISTS=$?
    if [ $SERVER_JOB_EXISTS -ne 0 ]; then
         echo "[$(date)] Error: Server job $SERVER_JOB_ID_TO_CANCEL no longer exists while waiting for IP file '$SERVER_IP_FILE_RELPATH'." >&2
         # Optional: Check server logs for early failure clues
         vllm_server_log="$SERVER_VLLM_LOG_RELPATH" # vLLM log might have been deleted already
         main_pbs_server_log="$SERVER_PBS_LOG_RELPATH"
         if [ -f "$vllm_server_log" ]; then echo "Last lines of vLLM log ($vllm_server_log):"; tail -n 20 "$vllm_server_log"; else echo "vLLM log ($vllm_server_log) not found or deleted by server."; fi >&2
         if [ -f "$main_pbs_server_log" ]; then echo "Last lines of main server PBS log ($main_pbs_server_log):"; tail -n 20 "$main_pbs_server_log"; else echo "Main server PBS log ($main_pbs_server_log) not found."; fi >&2
         exit 1
    fi

    # Check if IP file exists and is non-empty
    if [ -s "$SERVER_IP_FILE_RELPATH" ]; then
        # Check if file contains error marker written by server script
        if grep -q "ERROR_NO_IP" "$SERVER_IP_FILE_RELPATH"; then
            echo "[$(date)] Error: Server IP file '$SERVER_IP_FILE_RELPATH' contains error marker." >&2
            exit 1
        fi
        echo "[$(date)] Found non-empty server IP file: $SERVER_IP_FILE_RELPATH."
        server_ip_found=1
    else
        # Check for timeout
        if [ $elapsed_ip_wait -ge $MAX_IP_WAIT_SEC ]; then
            echo "[$(date)] Error: Timeout ($MAX_IP_WAIT_SEC sec) waiting for non-empty server IP file $SERVER_IP_FILE_RELPATH" >&2
            echo "Server job $SERVER_JOB_ID_TO_CANCEL status:" >&2
            qstat "$SERVER_JOB_ID_TO_CANCEL" >&2 || echo "Server job $SERVER_JOB_ID_TO_CANCEL not found by qstat." >&2
            exit 1
        fi
        echo "[$(date)] Waiting for $SERVER_IP_FILE_RELPATH to be created/populated by server job $SERVER_JOB_ID_TO_CANCEL... ($elapsed_ip_wait/$MAX_IP_WAIT_SEC sec)"
        sleep $IP_WAIT_INTERVAL
        elapsed_ip_wait=$((elapsed_ip_wait + IP_WAIT_INTERVAL))
    fi
done

# Read IP and set URL
SERVER_IP=$(cat "$SERVER_IP_FILE_RELPATH")
if [ -z "$SERVER_IP" ] || [ "$SERVER_IP" == "ERROR_NO_IP" ] || [ "$SERVER_IP" == "ERROR_NO_PORT" ]; then # Check for both error types
    echo "[$(date)] Error: Server IP file contains error indicator: '$SERVER_IP'" >&2
    exit 1
fi

# Check if it contains both IP and port in format IP:PORT
if [[ "$SERVER_IP" == *":"* ]]; then
    # Extract the port from the IP:PORT format
    SERVER_PORT=$(echo "$SERVER_IP" | cut -d':' -f2)
    SERVER_IP=$(echo "$SERVER_IP" | cut -d':' -f1)
    export VLLM_URL="http://${{SERVER_IP}}:${{SERVER_PORT}}"
    echo "Read Server IP: $SERVER_IP, Port: $SERVER_PORT"
else
    # Fallback to default port 8000 for backward compatibility
    export VLLM_URL="http://${{SERVER_IP}}:8000"
    echo "Read Server IP: $SERVER_IP (using default port 8000)"
fi
echo "Set VLLM_URL=$VLLM_URL"

# --- Wait for Server Ready String in Log (Phase 2) ---
# IMPORTANT: The server might delete SERVER_VLLM_LOG_RELPATH upon finishing.
# The client needs to see the "ready" string before the server finishes and deletes the log.
# If the server starts fast and the client has a delay, this check might fail after the server exits.
# We add a check to see if the server job still exists during the wait loop.
echo "Waiting for vLLM server to be ready (checking for '{SERVER_READY_STRING}' in $SERVER_VLLM_LOG_RELPATH)..."
MAX_LOG_WAIT_SEC=900 # 15 minutes total timeout for server to become ready
LOG_WAIT_INTERVAL=30
elapsed_log_wait=0
server_ready=0

while [ $server_ready -eq 0 ]; do
    # Check if server job still exists before checking the log
    qstat "$SERVER_JOB_ID_TO_CANCEL" > /dev/null 2>&1
    SERVER_JOB_EXISTS=$?
    if [ $SERVER_JOB_EXISTS -ne 0 ]; then
         echo "[$(date)] Warning: Server job $SERVER_JOB_ID_TO_CANCEL no longer exists while waiting for ready string in '$SERVER_VLLM_LOG_RELPATH'." >&2
         echo "The vLLM log might have been deleted by the server upon exit." >&2
         echo "Assuming server might have been ready if IP file was created." >&2
         echo "Proceeding with caution - evaluation may fail if server wasn't actually ready." >&2
         # Decide whether to proceed or fail here. Proceeding cautiously.
         # If we proceed, the eval command will likely fail quickly if the server isn't up.
         server_ready=1 # Break the loop and try to run eval
         continue
    fi

    # Check if the specific vLLM log file exists and contains the ready string
    # Use -F for fixed string search, -q for quiet (just exit status)
    if [ -f "$SERVER_VLLM_LOG_RELPATH" ] && grep -qF "{SERVER_READY_STRING}" "$SERVER_VLLM_LOG_RELPATH"; then
        echo "[$(date)] Found '{SERVER_READY_STRING}' in $SERVER_VLLM_LOG_RELPATH. Server is ready."
        server_ready=1
    else
        # Check for total timeout
        if [ $elapsed_log_wait -ge $MAX_LOG_WAIT_SEC ]; then
            echo "[$(date)] Error: Timeout ($MAX_LOG_WAIT_SEC sec) waiting for '{SERVER_READY_STRING}' in $SERVER_VLLM_LOG_RELPATH." >&2
             # Check logs upon timeout
             vllm_server_log="$SERVER_VLLM_LOG_RELPATH"
             main_pbs_server_log="$SERVER_PBS_LOG_RELPATH"
             echo "Server job $SERVER_JOB_ID_TO_CANCEL status:" >&2
             qstat "$SERVER_JOB_ID_TO_CANCEL" >&2 || echo "Server job $SERVER_JOB_ID_TO_CANCEL not found by qstat." >&2
             if [ -f "$vllm_server_log" ]; then echo "Last lines of vLLM log ($vllm_server_log):"; tail -n 30 "$vllm_server_log"; else echo "vLLM log ($vllm_server_log) not found (possibly deleted by server)."; fi >&2
             if [ -f "$main_pbs_server_log" ]; then echo "Last lines of main server PBS log ($main_pbs_server_log):"; tail -n 30 "$main_pbs_server_log"; else echo "Main server PBS log ($main_pbs_server_log) not found."; fi >&2
            exit 1
        fi

        # Log file might not exist yet, or string not found, or server job might be starting up
        if [ ! -f "$SERVER_VLLM_LOG_RELPATH" ]; then
            echo "[$(date)] Waiting for server output log '$SERVER_VLLM_LOG_RELPATH' to appear... ($elapsed_log_wait/$MAX_LOG_WAIT_SEC sec)"
        else
            echo "[$(date)] Checking server output log '$SERVER_VLLM_LOG_RELPATH' for ready string... ($elapsed_log_wait/$MAX_LOG_WAIT_SEC sec)"
            # Optional: Display last few lines of the log while waiting?
            # echo "--- Last 5 lines of $SERVER_VLLM_LOG_RELPATH ---"; tail -n 5 "$SERVER_VLLM_LOG_RELPATH"; echo "--- End ---"
        fi
        sleep $LOG_WAIT_INTERVAL
        elapsed_log_wait=$((elapsed_log_wait + LOG_WAIT_INTERVAL))
    fi
done

# --- Run Evaluation ---
echo "[$(date)] Server presumed ready. Changing to project root: {PROJECT_ROOT_REL_PATH}"
cd "{PROJECT_ROOT_REL_PATH}" || {{ echo "Error changing directory to project root"; exit 1; }}
echo "Current directory for python execution: $(pwd)"

echo "[$(date)] Running evaluation command..."
echo "Command: {eval_command}"
    {textwrap.indent(eval_command, '    ')} # Execute the command
EVAL_EXIT_CODE=$?

echo "[$(date)] Evaluation script exited with code: $EVAL_EXIT_CODE"

# --- Attempt Server Cancellation ONLY if Eval Succeeded ---
if [ $EVAL_EXIT_CODE -eq 0 ]; then
    echo "[$(date)] Evaluation successful. Attempting to cancel server job: $SERVER_JOB_ID_TO_CANCEL"
    qdel $SERVER_JOB_ID_TO_CANCEL
    QDEL_EXIT_CODE=$?
    if [ $QDEL_EXIT_CODE -eq 0 ]; then
        echo "Successfully sent cancellation request for server job $SERVER_JOB_ID_TO_CANCEL."
    else
        # Check if it's already gone
        if ! qstat $SERVER_JOB_ID_TO_CANCEL > /dev/null 2>&1; then
             echo "qdel failed, but server job $SERVER_JOB_ID_TO_CANCEL seems to be already completed or deleted."
        else
             echo "Warning: qdel command for server job $SERVER_JOB_ID_TO_CANCEL exited with code $QDEL_EXIT_CODE. Job might require manual cancellation." >&2
        fi
    fi
else
    echo "[$(date)] Evaluation script failed (exit code $EVAL_EXIT_CODE). Server job $SERVER_JOB_ID_TO_CANCEL will NOT be cancelled automatically." >&2
    exit $EVAL_EXIT_CODE # Exit with the evaluation script's error code
fi

echo "--- PBS Client Job Finished ---"
# Exit with the evaluation script's exit code (0 if successful)
exit $EVAL_EXIT_CODE
"""
    return pbs_script_content


def write_pbs_script(job_name_prefix: str, pbs_script_content: str, suffix: str, workdir: str, logs_subdir: str) -> str:
    """Writes the PBS script content to a file in the specified logs subdirectory."""
    # workdir is the base script directory, logs_subdir is the relative subdir name
    log_path_base = os.path.join(workdir, logs_subdir)
    # Ensure the target log directory exists (main_yaml should also do this)
    os.makedirs(log_path_base, exist_ok=True)
    pbs_script_path = os.path.join(log_path_base, f"{job_name_prefix}_{suffix}.pbs")
    try:
        with open(pbs_script_path, "w") as f:
            f.write(pbs_script_content)
        print(f"PBS script written to: {pbs_script_path}")
        return pbs_script_path # Return the full path to the script
    except IOError as e:
        print(f"Error writing PBS script {pbs_script_path}: {e}")
        sys.exit(1)


def submit_pbs_job(pbs_script_path: str) -> str | None:
    """
    Submits the PBS job. Assumes pbs_script_path is the correct location
    of the script (e.g., inside the logs directory). qsub should be run
    from the parent directory of the logs dir (the script dir).
    """
    submit_command = ["qsub", pbs_script_path]
    print(f"Submitting command: {' '.join(submit_command)}")
    try:
        # Run qsub from the directory containing the script and the logs subdir.
        # $PBS_O_WORKDIR will be set to this directory.
        submission_dir = os.path.dirname(os.path.dirname(pbs_script_path)) # Go up one level from logs/script.pbs
        print(f"Running qsub from directory: {submission_dir}")
        process = subprocess.Popen(
            submit_command, stdout=subprocess.PIPE, stderr=subprocess.PIPE, cwd=submission_dir
        )
        stdout, stderr = process.communicate()

        if process.returncode != 0:
            print(f"Error submitting job {pbs_script_path}:")
            print(f"Stdout: {stdout.decode()}")
            print(f"Stderr: {stderr.decode()}")
            return None

        job_id = stdout.decode().strip()
        if not job_id:
             print(f"Error: qsub for {pbs_script_path} succeeded but returned no job ID.")
             print(f"Stderr: {stderr.decode()}")
             return None
        print(f"PBS Job submitted: {pbs_script_path} -> Job ID: {job_id}")
        return job_id
    except Exception as e:
        print(f"Exception during job submission for {pbs_script_path}: {e}")
        return None


def get_config_value(cfg, keys, default=None):
    """Safely get a nested value from a dictionary."""
    val = cfg
    try:
        for key in keys:
            val = val[key]
        # Handle cases where YAML might have 'null' explicitly
        if val is None and default is not None:
             return default
        return val
    except (KeyError, TypeError):
        return default


def validate_job_config(job_config, job_name_prefix, eval_type):
     """Checks for essential keys in the job config dictionary."""
     if not get_config_value(job_config, ['model_path']):
         print(f"Error: 'model_path' missing for job '{job_name_prefix}'. Skipping.")
         return False

     eval_cfg = job_config.get('eval', {})
     required_eval_args = ['n_start', 'model_name', 'model_identifier', 'dataset_name']
     if eval_type == 'similarity':
         required_eval_args.extend(['threshold', 'pruning_strategy', 'tokenizer_path'])

     missing_args = [arg for arg in required_eval_args if arg not in eval_cfg]
     if missing_args:
         print(f"Error: Missing required eval arguments for job '{job_name_prefix}' (type: {eval_type}): {missing_args}. Skipping.")
         return False
     return True


def main_yaml():
    """Main function to orchestrate job submission from YAML."""
    # Determine the directory where this script is located
    script_dir = os.path.dirname(os.path.abspath(__file__))
    print(f"Running submission script from: {script_dir}")

    parser = argparse.ArgumentParser(
        description="Submit multiple two-stage PBS jobs defined in a YAML file.",
        formatter_class=argparse.ArgumentDefaultsHelpFormatter
    )
    parser.add_argument(
        "--config", "-c", default="experiments.yaml",
        help="Path to the YAML configuration file (relative to script location)."
    )
    parser.add_argument(
        "--jobid_file", default=DEFAULT_JOBID_FILE,
        help="File to track the last client job ID for chaining (relative to script location)."
             " Set to '' to disable chaining between runs."
    )
    parser.add_argument(
        "--start_job_index", type=int, default=0,
        help="0-based index of the job in the YAML file to start processing from."
    )
    parser.add_argument(
        "--max_jobs", type=int, default=None,
        help="Maximum number of jobs to process from the YAML file starting at start_job_index."
    )

    cli_args = parser.parse_args()

    # Construct absolute paths for config and jobid file relative to script dir
    config_path = os.path.join(script_dir, cli_args.config)
    jobid_file_path = os.path.join(script_dir, cli_args.jobid_file) if cli_args.jobid_file else None

    # --- Create Logs Directory ---
    logs_dir_abs_path = os.path.join(script_dir, LOGS_DIR_NAME)
    try:
        os.makedirs(logs_dir_abs_path, exist_ok=True)
        print(f"Ensured logs directory exists: {logs_dir_abs_path}")
    except OSError as e:
        print(f"Error creating logs directory {logs_dir_abs_path}: {e}")
        sys.exit(1)

    # --- Load YAML Config ---
    try:
        with open(config_path, 'r') as f:
            config = yaml.safe_load(f)
        if not isinstance(config, dict) or 'jobs' not in config or not isinstance(config['jobs'], list):
            print(f"Error: YAML file '{config_path}' must contain a top-level 'jobs' list.")
            sys.exit(1)
    except FileNotFoundError:
        print(f"Error: YAML file not found: {config_path}")
        sys.exit(1)
    except yaml.YAMLError as e:
        print(f"Error parsing YAML file {config_path}: {e}")
        sys.exit(1)
    except Exception as e:
         print(f"An unexpected error occurred loading the YAML file: {e}")
         sys.exit(1)

    all_jobs = config.get('jobs', [])
    total_jobs_in_yaml = len(all_jobs)
    start_index = max(0, cli_args.start_job_index)
    end_index = total_jobs_in_yaml
    if cli_args.max_jobs is not None:
        end_index = min(start_index + cli_args.max_jobs, total_jobs_in_yaml)
    jobs_to_process = all_jobs[start_index:end_index]
    num_to_process = len(jobs_to_process)

    if num_to_process == 0:
        print("No jobs selected to process based on --start_job_index and --max_jobs.")
        sys.exit(0)

    print(f"Loaded {total_jobs_in_yaml} job definitions from {config_path}.")
    print(f"Processing {num_to_process} jobs (index {start_index} to {end_index - 1}).")

    # --- Read Previous Job ID for Chaining ---
    previous_client_jobid = None
    if jobid_file_path:
        previous_client_jobid = read_previous_jobid(jobid_file_path)
        if previous_client_jobid:
             print(f"Initial dependency for the first server job: {previous_client_jobid}")
        else:
             print(f"No previous job ID found in '{jobid_file_path}' or chaining disabled.")
    else:
        print("Job ID file not specified, chaining between runs is disabled.")

    # --- Loop Through Selected Jobs ---
    last_successful_client_id = None
    # workdir is where the script runs and where $PBS_O_WORKDIR will point
    workdir = script_dir

    for i, job_config in enumerate(jobs_to_process):
        current_job_index = start_index + i
        print(f"\n===== Processing Job {current_job_index + 1}/{total_jobs_in_yaml} =====")

        job_name_prefix = get_config_value(job_config, ['name_prefix'], f"yaml_job_{current_job_index+1}")
        eval_cfg = job_config.get('eval', {})
        eval_type = get_config_value(eval_cfg, ['type'])

        if not eval_type or eval_type not in ['similarity', 'sc_control']:
            print(f"Error: 'eval.type' missing or invalid ('{eval_type}') for job '{job_name_prefix}'. Must be 'similarity' or 'sc_control'. Skipping.")
            continue

        if not validate_job_config(job_config, job_name_prefix, eval_type):
             continue # Skip if essential config missing

        # Check for existing files in the target logs subdirectory
        if not check_existing_files(job_name_prefix, eval_type, workdir, LOGS_DIR_NAME):
             print(f"Skipping job '{job_name_prefix}' due to existing files.")
             continue

        # Extract parameters (using defaults where appropriate)
        model_path = get_config_value(job_config, ['model_path']) # Already validated
        server_cfg = job_config.get('server', {})
        tp_size = get_config_value(server_cfg, ['tensor_parallel_size'], 2)
        server_hours = get_config_value(server_cfg, ['hours'], 8)
        gpu_mem_util = get_config_value(server_cfg, ['gpu_memory_utilization']) # Allow None default
        enable_reasoning = get_config_value(server_cfg, ['enable_reasoning'], False)
        reasoning_parser = get_config_value(server_cfg, ['reasoning_parser'])
        no_vllm_use_v1_0 = get_config_value(server_cfg, ['no_vllm_use_v1_0'], False)
        vllm_use_v1 = not no_vllm_use_v1_0

        client_cfg = job_config.get('client', {})
        client_hours = get_config_value(client_cfg, ['hours'], 8)
        client_gpus = get_config_value(client_cfg, ['gpus'], 1)
        client_mem = get_config_value(client_cfg, ['mem'], "8gb")
        client_initial_delay_minutes = get_config_value(client_cfg, ['initial_delay_minutes'], 0) # Default 0
        client_initial_wait_seconds = int(client_initial_delay_minutes * 60)

        # --- Extract eval params needed for KVC path ---
        eval_output_dir = get_config_value(eval_cfg, ['output_dir'], os.path.join(os.path.expanduser("~"), "slimsc/prune/results"))
        eval_model_name = get_config_value(eval_cfg, ['model_name'])
        eval_dataset_name = get_config_value(eval_cfg, ['dataset_name'])
        eval_n_start = get_config_value(eval_cfg, ['n_start']) # Needed by both

        eval_seed = None
        eval_num_steps_to_delay_pruning = None
        eval_pruning_strategy = None
        eval_threshold = None
        eval_threshold_schedule = None

        # --- Conditionally extract similarity params ---
        eval_threshold_schedule = None # Initialize
        if eval_type == 'similarity':
            eval_pruning_strategy = get_config_value(eval_cfg, ['pruning_strategy'])
            eval_threshold = get_config_value(eval_cfg, ['threshold'])
            eval_threshold_schedule = get_config_value(eval_cfg, ['threshold_schedule'], 'fixed')
            eval_seed = get_config_value(eval_cfg, ['seed'], None) # Default to None if not in YAML
            DEFAULT_DELAY_FOR_NAMING = 20 # Should match similarity_prune_eval.py argparse default
            eval_num_steps_to_delay_pruning_for_naming = get_config_value(eval_cfg, ['num_steps_to_delay_pruning'], DEFAULT_DELAY_FOR_NAMING)
            if None in [eval_pruning_strategy, eval_n_start, eval_threshold]:
                 print(f"Error: Missing similarity params (pruning_strategy, n_start, threshold) in eval config for job '{job_name_prefix}'. Skipping.")
                 continue
        elif eval_type == 'sc_control':
            if eval_n_start is None:
                print(f"Error: Missing required 'n_start' in eval config for sc_control job '{job_name_prefix}'. Skipping.")
                continue

            eval_threshold = None
            eval_threshold_schedule = None
            eval_num_steps_to_delay_pruning_for_naming = None

        print(f"--- Job Details ({job_name_prefix}) ---")
        print(f"  Model: {model_path}")
        print(f"  Server: TP={tp_size}, Hours={server_hours}, Reasoning={enable_reasoning}")
        print(f"  Client: Type={eval_type}, Hours={client_hours}, GPUs={client_gpus if eval_type != 'sc_control' else 'N/A'}, Mem={client_mem}, Initial Delay={client_initial_delay_minutes}min")
        if eval_type == 'similarity':
            print(f"    Seed: {eval_seed if eval_seed is not None else 'Default'}")
            print(f"    Num Steps to Delay Pruning: {eval_num_steps_to_delay_pruning if eval_num_steps_to_delay_pruning is not None else 'Default (20)'}")
        # --- Create and Submit Server ---
        # print(f"Dependency for this server: {previous_client_jobid if previous_client_jobid else 'None'}")
        # Pass logs_subdir name; returns relative paths including logs_subdir
        server_pbs_content, rel_server_ip_file, rel_pbs_server_log, rel_vllm_serve_log = create_server_pbs_script(
            job_name_prefix, model_path, tp_size, server_hours, gpu_mem_util,
            enable_reasoning, reasoning_parser, vllm_use_v1,
            dependency_job_id=None,
            logs_subdir=LOGS_DIR_NAME,
            eval_type=eval_type,
            base_output_dir=eval_output_dir,
            model_name=eval_model_name,
            dataset_name=eval_dataset_name,
            n_start=eval_n_start,
            pruning_strategy=eval_pruning_strategy,
            threshold=eval_threshold,
            threshold_schedule=eval_threshold_schedule,
            num_steps_to_delay_pruning_for_naming=eval_num_steps_to_delay_pruning_for_naming if eval_type == 'similarity' else None
        )
        # Write script into the logs directory
        server_pbs_path = write_pbs_script(job_name_prefix, server_pbs_content, "server", workdir, LOGS_DIR_NAME)
        # Submit the script (qsub runs from workdir)
        server_job_id = submit_pbs_job(server_pbs_path)

        if not server_job_id:
            print(f"Error submitting server job for '{job_name_prefix}'. Stopping further processing.")
            break # Or continue, depending on desired behavior

        # --- Create and Submit Client ---
        # Pass the relative vllm_serve_log file path (returned above) to the client script creator
        client_pbs_content = create_client_pbs_script(
            job_name_prefix, server_job_id,
            rel_server_ip_file, # Pass relative path
            rel_vllm_serve_log, # Pass relative path
            client_hours, client_gpus, client_mem,
            eval_type,
            eval_cfg,
            client_initial_wait_seconds,
            logs_subdir=LOGS_DIR_NAME # Pass the subdir name
        )
         # Write script into the logs directory
        client_pbs_path = write_pbs_script(job_name_prefix, client_pbs_content, "client", workdir, LOGS_DIR_NAME)
         # Submit the script (qsub runs from workdir)
        client_job_id = submit_pbs_job(client_pbs_path)

        if not client_job_id:
            print(f"Error submitting client job for '{job_name_prefix}'. Server job {server_job_id} may remain running.")
            print("Stopping further processing.")
            # Optional: Automatically cancel the server if client submission fails
            print(f"Attempting to cancel server job {server_job_id} due to client submission failure...")
            subprocess.run(["qdel", server_job_id], check=False, capture_output=True) # Use check=False, capture output
            break # Or continue

        # --- SUCCESS ---
        print(f"Successfully submitted job pair for '{job_name_prefix}': Server={server_job_id}, Client={client_job_id}")
        previous_client_jobid = client_job_id
        last_successful_client_id = client_job_id
        time.sleep(1)

    # --- After Loop ---
    if jobid_file_path and last_successful_client_id:
        write_jobid(jobid_file_path, last_successful_client_id)
        print(f"\nSaved final successful client ID ({last_successful_client_id}) to {jobid_file_path} for next run.")
    elif jobid_file_path:
         print(f"\nNo client jobs were successfully submitted in this run. Job ID file '{jobid_file_path}' was not updated.")

    print("\n===== YAML Job Submission Finished =====")


if __name__ == "__main__":
    main_yaml()<|MERGE_RESOLUTION|>--- conflicted
+++ resolved
@@ -418,15 +418,6 @@
 zip -r "$ZIP_NAME" "$(basename "$RESULT_DIR")"
 
 echo "Copying $ZIP_NAME to $TARGET_DIR/"
-<<<<<<< HEAD
-cp "$ZIP_NAME" "$TARGET_DIR/" || {{ echo "Error: Copy failed"; exit 1; }}
-
-echo "[$(date)] Archive copy complete: $TARGET_DIR/$ZIP_NAME"
-
-module load git
-cd $TARGET_DIR/
-git add "$ZIP_NAME"
-=======
 
 module load git
 cd $TARGET_DIR/
@@ -435,7 +426,6 @@
 cp "$ZIP_NAME" "$TARGET_DIR/" || {{ echo "Error: Copy failed"; exit 1; }}
 ZIP_FILE_NAME="$(basename "$ZIP_NAME")"
 git add "$ZIP_FILE_NAME"
->>>>>>> 0a608726
 git commit -m "Add result zip for {model_name}/{dataset_name}/{run_name}"
 git push
 
