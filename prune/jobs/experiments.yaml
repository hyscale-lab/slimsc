--- conflicted
+++ resolved
@@ -1,6 +1,5 @@
 # List of jobs to run sequentially
 jobs:
-<<<<<<< HEAD
   - name_prefix: "test_batch_size_long_init" # Unique name for this experiment run
     model_path: "/home/users/ntu/chiraag0/scratch/r1-distill"
     server:
@@ -90,7 +89,6 @@
   #     dataset_name: "gpqa_diamond"
   #     start: 1 # Example using start/end instead of num_qns
   #     end: 3
-=======
   - name_prefix: "final_r_n64_t0.95"
     model_path: "<MODEL PATH>"
     server:
@@ -110,5 +108,4 @@
       model_name: "R1-Distill-Qwen-14B" # Unique name for outputs
       model_identifier: "<MODEL PATH>"
       tokenizer_path: "<MODEL PATH>"
-      dataset_name: "gpqa_diamond"
->>>>>>> 0a608726
+      dataset_name: "gpqa_diamond"